<?php

declare(strict_types=1);

namespace Doctrine\Tests\ORM\Functional;

<<<<<<< HEAD
use Doctrine\ODM\MongoDB\Tests\BaseTest;
=======
use Documents\CmsArticle;
use Documents\CmsUser;
>>>>>>> 8cf8fa01
use Documents\CmsPhonenumber;
use Documents\CmsUser;
use function serialize;
use function unserialize;

class DetachedDocumentTest extends BaseTest
{
    public function testSimpleDetachMerge()
    {
        $user           = new CmsUser();
        $user->name     = 'Roman';
        $user->username = 'romanb';
        $user->status   = 'dev';
        $this->dm->persist($user);
        $this->dm->flush();
        $this->dm->clear();

        // $user is now detached

        $this->assertFalse($this->dm->contains($user));

        $user->name = 'Roman B.';

        //$this->assertEquals(UnitOfWork::STATE_DETACHED, $this->dm->getUnitOfWork()->getEntityState($user));

        $user2 = $this->dm->merge($user);

        $this->assertNotSame($user, $user2);
        $this->assertTrue($this->dm->contains($user2));
        $this->assertEquals('Roman B.', $user2->name);
    }

    public function testSerializeUnserializeModifyMerge()
    {
        $user           = new CmsUser();
        $user->name     = 'Guilherme';
        $user->username = 'gblanco';
        $user->status   = 'developer';

        $ph1              = new CmsPhonenumber();
        $ph1->phonenumber = '1234';
        $user->addPhonenumber($ph1);

        $this->dm->persist($user);
        $this->dm->flush();
        $this->assertTrue($this->dm->contains($user));
        $this->assertTrue($user->phonenumbers->isInitialized());

        $serialized = serialize($user);

        $this->dm->clear();
        $this->assertFalse($this->dm->contains($user));
        unset($user);

        $user = unserialize($serialized);

        $ph2              = new CmsPhonenumber();
        $ph2->phonenumber = '56789';
        $user->addPhonenumber($ph2);
        $this->assertCount(2, $user->getPhonenumbers());
        $this->assertFalse($this->dm->contains($user));

        $this->dm->persist($ph2);

        // Merge back in
        $user = $this->dm->merge($user); // merge cascaded to phonenumbers

        $phonenumbers = $user->getPhonenumbers();

        $this->assertCount(2, $phonenumbers);
        $this->assertSame($user, $phonenumbers[0]->getUser());
        $this->assertSame($user, $phonenumbers[1]->getUser());

        $this->dm->flush();

        $this->assertTrue($this->dm->contains($user));
        $this->assertCount(2, $user->getPhonenumbers());
        $phonenumbers = $user->getPhonenumbers();
        $this->assertTrue($this->dm->contains($phonenumbers[0]));
        $this->assertTrue($this->dm->contains($phonenumbers[1]));
    }
<<<<<<< HEAD
=======

    /**
     * @group DDC-203
     */
    public function testDetachedEntityThrowsExceptionOnFlush()
    {
        $ph = new CmsPhonenumber();
        $ph->phonenumber = '12345';
        $this->dm->persist($ph);
        $this->dm->flush();
        $this->dm->clear();
        $this->dm->persist($ph);
        try {
            $this->dm->flush();
            $this->fail();
        } catch (\Exception $expected) {}
    }

    public function testUninitializedLazyAssociationsAreIgnoredOnMerge()
    {
        $user = new CmsUser;
        $user->name = 'Guilherme';
        $user->username = 'gblanco';
        $user->status = 'developer';

        $address = new CmsAddress;
        $address->city = 'Berlin';
        $address->country = 'Germany';
        $address->street = 'Sesamestreet';
        $address->zip = 12345;
        $address->setUser($user);
        $this->dm->persist($address);
        $this->dm->persist($user);

        $this->dm->flush();
        $this->dm->clear();

        $address2 = $this->dm->find(get_class($address), $address->id);
        $this->assertInstanceOf(Proxy::class, $address2->user);
        $this->assertFalse($address2->user->__isInitialized());
        $detachedAddress2 = unserialize(serialize($address2));
        $this->assertInstanceOf(Proxy::class, $detachedAddress2->user);
        $this->assertFalse($detachedAddress2->user->__isInitialized());

        $managedAddress2 = $this->dm->merge($detachedAddress2);
        $this->assertInstanceOf(Proxy::class, $managedAddress2->user);
        $this->assertNotSame($managedAddress2->user, $detachedAddress2->user);
        $this->assertFalse($managedAddress2->user->__isInitialized());
    }

    public function testMergeWithReference()
    {
        $cmsUser = new CmsUser();
        $cmsUser->username = 'alcaeus';

        $cmsArticle = new CmsArticle();
        $cmsArticle->setAuthor($cmsUser);

        $this->dm->persist($cmsUser);
        $this->dm->persist($cmsArticle);
        $this->dm->flush();
        $this->dm->clear();

        /** @var CmsArticle $cmsArticle */
        $cmsArticle = $this->dm->find(CmsArticle::class, $cmsArticle->id);
        $this->assertInstanceOf(CmsArticle::class, $cmsArticle);
        $this->assertSame('alcaeus', $cmsArticle->user->getUsername());
        $this->dm->clear();

        $cmsArticle = $this->dm->merge($cmsArticle);

        $this->assertSame('alcaeus', $cmsArticle->user->getUsername());
    }
>>>>>>> 8cf8fa01
}<|MERGE_RESOLUTION|>--- conflicted
+++ resolved
@@ -4,12 +4,8 @@
 
 namespace Doctrine\Tests\ORM\Functional;
 
-<<<<<<< HEAD
 use Doctrine\ODM\MongoDB\Tests\BaseTest;
-=======
 use Documents\CmsArticle;
-use Documents\CmsUser;
->>>>>>> 8cf8fa01
 use Documents\CmsPhonenumber;
 use Documents\CmsUser;
 use function serialize;
@@ -91,61 +87,10 @@
         $this->assertTrue($this->dm->contains($phonenumbers[0]));
         $this->assertTrue($this->dm->contains($phonenumbers[1]));
     }
-<<<<<<< HEAD
-=======
-
-    /**
-     * @group DDC-203
-     */
-    public function testDetachedEntityThrowsExceptionOnFlush()
-    {
-        $ph = new CmsPhonenumber();
-        $ph->phonenumber = '12345';
-        $this->dm->persist($ph);
-        $this->dm->flush();
-        $this->dm->clear();
-        $this->dm->persist($ph);
-        try {
-            $this->dm->flush();
-            $this->fail();
-        } catch (\Exception $expected) {}
-    }
-
-    public function testUninitializedLazyAssociationsAreIgnoredOnMerge()
-    {
-        $user = new CmsUser;
-        $user->name = 'Guilherme';
-        $user->username = 'gblanco';
-        $user->status = 'developer';
-
-        $address = new CmsAddress;
-        $address->city = 'Berlin';
-        $address->country = 'Germany';
-        $address->street = 'Sesamestreet';
-        $address->zip = 12345;
-        $address->setUser($user);
-        $this->dm->persist($address);
-        $this->dm->persist($user);
-
-        $this->dm->flush();
-        $this->dm->clear();
-
-        $address2 = $this->dm->find(get_class($address), $address->id);
-        $this->assertInstanceOf(Proxy::class, $address2->user);
-        $this->assertFalse($address2->user->__isInitialized());
-        $detachedAddress2 = unserialize(serialize($address2));
-        $this->assertInstanceOf(Proxy::class, $detachedAddress2->user);
-        $this->assertFalse($detachedAddress2->user->__isInitialized());
-
-        $managedAddress2 = $this->dm->merge($detachedAddress2);
-        $this->assertInstanceOf(Proxy::class, $managedAddress2->user);
-        $this->assertNotSame($managedAddress2->user, $detachedAddress2->user);
-        $this->assertFalse($managedAddress2->user->__isInitialized());
-    }
 
     public function testMergeWithReference()
     {
-        $cmsUser = new CmsUser();
+        $cmsUser           = new CmsUser();
         $cmsUser->username = 'alcaeus';
 
         $cmsArticle = new CmsArticle();
@@ -166,5 +111,4 @@
 
         $this->assertSame('alcaeus', $cmsArticle->user->getUsername());
     }
->>>>>>> 8cf8fa01
 }
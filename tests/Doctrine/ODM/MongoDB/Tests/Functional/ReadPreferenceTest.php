<?php

declare(strict_types=1);

namespace Doctrine\ODM\MongoDB\Tests\Functional;

use Doctrine\ODM\MongoDB\Mapping\Annotations as ODM;
use Doctrine\ODM\MongoDB\PersistentCollection\PersistentCollectionInterface;
use Doctrine\ODM\MongoDB\Query\Query;
use Doctrine\ODM\MongoDB\Tests\BaseTest;
use Documents\Group;
use Documents\User;
use MongoDB\Driver\ReadPreference;

class ReadPreferenceTest extends BaseTest
{
    public function setUp() : void
    {
        parent::setUp();

        $user = new User();
        $user->addGroup(new Group('Test'));
        $this->dm->persist($user);
        $this->dm->flush(null, ['w' => 'majority']);
        $this->dm->clear();
    }

    public function testHintIsNotSetByDefault()
    {
        $query = $this->dm->getRepository(User::class)
            ->createQueryBuilder()
            ->getQuery();

        $this->assertArrayNotHasKey('readPreference', $query->getQuery());

<<<<<<< HEAD
        $user = $query->getSingleResult();
=======
        $user = $cursor->getSingleResult();
        $this->assertInstanceOf(User::class, $user);
>>>>>>> d91c17bd

        $this->assertInstanceOf(PersistentCollectionInterface::class, $user->getGroups());
        $this->assertArrayNotHasKey(Query::HINT_READ_PREFERENCE, $user->getGroups()->getHints());
<<<<<<< HEAD
=======
        $this->assertArrayNotHasKey(Query::HINT_READ_PREFERENCE_TAGS, $user->getGroups()->getHints());
    }

    /**
     * @group replication_lag
     * @dataProvider provideReadPreferenceHints
     */
    public function testHintIsSetOnQuery($readPreference, array $tags = null)
    {
        $cursor = $this->dm->getRepository('Documents\User')
            ->createQueryBuilder()
            ->setReadPreference($readPreference, $tags)
            ->getQuery()
            ->execute();

        $this->assertReadPreferenceHint($readPreference, $cursor->getHints());
        $this->assertReadPreferenceTagsHint($tags, $cursor->getHints());

        $user = $cursor->getSingleResult();
        $this->assertInstanceOf(User::class, $user);

        $this->assertInstanceOf('Doctrine\ODM\MongoDB\PersistentCollection', $user->getGroups());
        $this->assertReadPreferenceHint($readPreference, $user->getGroups()->getHints());
        $this->assertReadPreferenceTagsHint($tags, $user->getGroups()->getHints());
>>>>>>> d91c17bd
    }

    /**
     * @dataProvider provideReadPreferenceHints
     */
    public function testHintIsSetOnQuery($readPreference, array $tags = [])
    {
        $query = $this->dm->getRepository(User::class)
            ->createQueryBuilder()
            ->setReadPreference(new ReadPreference($readPreference, $tags))
            ->getQuery();

        $this->assertReadPreferenceHint($readPreference, $query->getQuery()['readPreference'], $tags);

        $user = $query->getSingleResult();

<<<<<<< HEAD
        $this->assertInstanceOf(PersistentCollectionInterface::class, $user->getGroups());
        $this->assertReadPreferenceHint($readPreference, $user->getGroups()->getHints()[Query::HINT_READ_PREFERENCE], $tags);
=======
        $user = $cursor->getSingleResult();
        $this->assertInstanceOf(User::class, $user);

        $this->assertInstanceOf('Doctrine\ODM\MongoDB\PersistentCollection', $user->getGroups());
        $this->assertReadPreferenceHint($readPreference, $user->getGroups()->getHints());
        $this->assertReadPreferenceTagsHint($tags, $user->getGroups()->getHints());
    }

    /**
     * @group replication_lag
     * @dataProvider provideReadPreferenceHints
     */
    public function testHintIsSetOnPersistentCollection($readPreference, array $tags = null)
    {
        $cursor = $this->dm->getRepository('Documents\User')
            ->createQueryBuilder()
            ->getQuery()
            ->execute();

        $this->assertArrayNotHasKey(Query::HINT_READ_PREFERENCE, $cursor->getHints());
        $this->assertArrayNotHasKey(Query::HINT_READ_PREFERENCE_TAGS, $cursor->getHints());

        $user = $cursor->getSingleResult();
        $this->assertInstanceOf(User::class, $user);

        $groups = $user->getGroups();
        $this->assertInstanceOf('Doctrine\ODM\MongoDB\PersistentCollection', $groups);

        $groups->setHints(array(
            Query::HINT_READ_PREFERENCE => $readPreference,
            Query::HINT_READ_PREFERENCE_TAGS => $tags,
        ));

        $this->assertReadPreferenceHint($readPreference, $user->getGroups()->getHints());
        $this->assertReadPreferenceTagsHint($tags, $user->getGroups()->getHints());
>>>>>>> d91c17bd
    }

    public function provideReadPreferenceHints()
    {
        return [
            [ReadPreference::RP_PRIMARY, []],
            [ReadPreference::RP_SECONDARY_PREFERRED, []],
            [ReadPreference::RP_SECONDARY, [['dc' => 'east'], []]],
        ];
    }

    public function testDocumentLevelReadPreferenceIsSetInCollection()
    {
        $coll = $this->dm->getDocumentCollection(DocumentWithReadPreference::class);

        $this->assertSame(ReadPreference::RP_NEAREST, $coll->getReadPreference()->getMode());
        $this->assertSame([['dc' => 'east']], $coll->getReadPreference()->getTagSets());
    }

    public function testDocumentLevelReadPreferenceIsAppliedInQueryBuilder()
    {
        $query = $this->dm->getRepository(DocumentWithReadPreference::class)
            ->createQueryBuilder()
            ->getQuery();

        $this->assertReadPreferenceHint(ReadPreference::RP_NEAREST, $query->getQuery()['readPreference'], [ ['dc' => 'east'] ]);
    }

    public function testDocumentLevelReadPreferenceCanBeOverriddenInQueryBuilder()
    {
        $query = $this->dm->getRepository(DocumentWithReadPreference::class)
            ->createQueryBuilder()
            ->setReadPreference(new ReadPreference('secondary', []))
            ->getQuery();

        $this->assertReadPreferenceHint(ReadPreference::RP_SECONDARY, $query->getQuery()['readPreference']);
    }

    private function assertReadPreferenceHint($mode, $readPreference, array $tags = [])
    {
        $this->assertInstanceOf(ReadPreference::class, $readPreference);
        $this->assertEquals($mode, $readPreference->getMode());
        $this->assertEquals($tags, $readPreference->getTagSets());
    }
}

/**
 * @ODM\Document()
 * @ODM\ReadPreference("nearest", tags={ { "dc"="east" } })
 */
class DocumentWithReadPreference
{
    /** @ODM\Id() */
    public $id;
}<|MERGE_RESOLUTION|>--- conflicted
+++ resolved
@@ -11,6 +11,7 @@
 use Documents\Group;
 use Documents\User;
 use MongoDB\Driver\ReadPreference;
+use MongoDB\Driver\WriteConcern;
 
 class ReadPreferenceTest extends BaseTest
 {
@@ -21,7 +22,7 @@
         $user = new User();
         $user->addGroup(new Group('Test'));
         $this->dm->persist($user);
-        $this->dm->flush(null, ['w' => 'majority']);
+        $this->dm->flush(['writeConcern' => new WriteConcern('majority')]);
         $this->dm->clear();
     }
 
@@ -33,42 +34,11 @@
 
         $this->assertArrayNotHasKey('readPreference', $query->getQuery());
 
-<<<<<<< HEAD
         $user = $query->getSingleResult();
-=======
-        $user = $cursor->getSingleResult();
         $this->assertInstanceOf(User::class, $user);
->>>>>>> d91c17bd
 
         $this->assertInstanceOf(PersistentCollectionInterface::class, $user->getGroups());
         $this->assertArrayNotHasKey(Query::HINT_READ_PREFERENCE, $user->getGroups()->getHints());
-<<<<<<< HEAD
-=======
-        $this->assertArrayNotHasKey(Query::HINT_READ_PREFERENCE_TAGS, $user->getGroups()->getHints());
-    }
-
-    /**
-     * @group replication_lag
-     * @dataProvider provideReadPreferenceHints
-     */
-    public function testHintIsSetOnQuery($readPreference, array $tags = null)
-    {
-        $cursor = $this->dm->getRepository('Documents\User')
-            ->createQueryBuilder()
-            ->setReadPreference($readPreference, $tags)
-            ->getQuery()
-            ->execute();
-
-        $this->assertReadPreferenceHint($readPreference, $cursor->getHints());
-        $this->assertReadPreferenceTagsHint($tags, $cursor->getHints());
-
-        $user = $cursor->getSingleResult();
-        $this->assertInstanceOf(User::class, $user);
-
-        $this->assertInstanceOf('Doctrine\ODM\MongoDB\PersistentCollection', $user->getGroups());
-        $this->assertReadPreferenceHint($readPreference, $user->getGroups()->getHints());
-        $this->assertReadPreferenceTagsHint($tags, $user->getGroups()->getHints());
->>>>>>> d91c17bd
     }
 
     /**
@@ -84,47 +54,10 @@
         $this->assertReadPreferenceHint($readPreference, $query->getQuery()['readPreference'], $tags);
 
         $user = $query->getSingleResult();
+        $this->assertInstanceOf(User::class, $user);
 
-<<<<<<< HEAD
         $this->assertInstanceOf(PersistentCollectionInterface::class, $user->getGroups());
         $this->assertReadPreferenceHint($readPreference, $user->getGroups()->getHints()[Query::HINT_READ_PREFERENCE], $tags);
-=======
-        $user = $cursor->getSingleResult();
-        $this->assertInstanceOf(User::class, $user);
-
-        $this->assertInstanceOf('Doctrine\ODM\MongoDB\PersistentCollection', $user->getGroups());
-        $this->assertReadPreferenceHint($readPreference, $user->getGroups()->getHints());
-        $this->assertReadPreferenceTagsHint($tags, $user->getGroups()->getHints());
-    }
-
-    /**
-     * @group replication_lag
-     * @dataProvider provideReadPreferenceHints
-     */
-    public function testHintIsSetOnPersistentCollection($readPreference, array $tags = null)
-    {
-        $cursor = $this->dm->getRepository('Documents\User')
-            ->createQueryBuilder()
-            ->getQuery()
-            ->execute();
-
-        $this->assertArrayNotHasKey(Query::HINT_READ_PREFERENCE, $cursor->getHints());
-        $this->assertArrayNotHasKey(Query::HINT_READ_PREFERENCE_TAGS, $cursor->getHints());
-
-        $user = $cursor->getSingleResult();
-        $this->assertInstanceOf(User::class, $user);
-
-        $groups = $user->getGroups();
-        $this->assertInstanceOf('Doctrine\ODM\MongoDB\PersistentCollection', $groups);
-
-        $groups->setHints(array(
-            Query::HINT_READ_PREFERENCE => $readPreference,
-            Query::HINT_READ_PREFERENCE_TAGS => $tags,
-        ));
-
-        $this->assertReadPreferenceHint($readPreference, $user->getGroups()->getHints());
-        $this->assertReadPreferenceTagsHint($tags, $user->getGroups()->getHints());
->>>>>>> d91c17bd
     }
 
     public function provideReadPreferenceHints()

<?php

namespace Doctrine\ODM\MongoDB\Tests;

use Doctrine\ODM\MongoDB\Mapping\Annotations as ODM;
use Doctrine\ODM\MongoDB\Query\Query;

class HydratorTest extends BaseTest
{
    public function testHydrator()
    {
        $class = $this->dm->getClassMetadata(__NAMESPACE__.'\HydrationClosureUser');

        $user = new HydrationClosureUser();
        $this->dm->getHydratorFactory()->hydrate($user, array(
            '_id' => 1,
            'title' => null,
            'name' => 'jon',
            'birthdate' => new \DateTime('1961-01-01'),
            'referenceOne' => array('$id' => '1'),
            'referenceMany' => array(
                array(
                    '$id' => '1'
                ),
                array(
                    '$id' => '2'
                )
            ),
            'embedOne' => array('name' => 'jon'),
            'embedMany' => array(
                array('name' => 'jon')
            )
        ));

        $this->assertEquals(1, $user->id);
        $this->assertSame(null, $user->title);
        $this->assertEquals('jon', $user->name);
        $this->assertInstanceOf('DateTime', $user->birthdate);
        $this->assertInstanceOf(__NAMESPACE__.'\HydrationClosureReferenceOne', $user->referenceOne);
        $this->assertInstanceOf('Doctrine\ODM\MongoDB\PersistentCollection', $user->referenceMany);
        $this->assertInstanceOf('Doctrine\ODM\MongoDB\Proxy\Proxy', $user->referenceMany[0]);
        $this->assertInstanceOf('Doctrine\ODM\MongoDB\Proxy\Proxy', $user->referenceMany[1]);
        $this->assertInstanceOf('Doctrine\ODM\MongoDB\PersistentCollection', $user->embedMany);
        $this->assertEquals('jon', $user->embedOne->name);
        $this->assertEquals('jon', $user->embedMany[0]->name);
    }
    
    public function testReadOnly()
    {
        $class = $this->dm->getClassMetadata(__NAMESPACE__.'\HydrationClosureUser');

        $user = new HydrationClosureUser();
        $this->dm->getHydratorFactory()->hydrate($user, [
            '_id' => 1,
            'name' => 'maciej',
            'birthdate' => new \DateTime('1961-01-01'),
            'embedOne' => ['name' => 'maciej'],
            'embedMany' => [
                ['name' => 'maciej']
            ],
        ], [ Query::HINT_READ_ONLY => true ]);
        
        $this->assertFalse($this->uow->isInIdentityMap($user));
        $this->assertFalse($this->uow->isInIdentityMap($user->embedOne));
        $this->assertFalse($this->uow->isInIdentityMap($user->embedMany[0]));
    }
}

/** @ODM\Document */
class HydrationClosureUser
{
    /** @ODM\Id */
    public $id;

<<<<<<< HEAD
    /** @ODM\Field(type="string") */
=======
    /** @ODM\Field(type="string", nullable=true) */
    public $title = 'Mr.';

    /** @ODM\String */
>>>>>>> 06c4cad2
    public $name;
    
    /** @ODM\Field(type="date") */
    public $birthdate;

    /** @ODM\ReferenceOne(targetDocument="HydrationClosureReferenceOne") */
    public $referenceOne;

    /** @ODM\ReferenceMany(targetDocument="HydrationClosureReferenceMany") */
    public $referenceMany = array();

    /** @ODM\EmbedOne(targetDocument="HydrationClosureEmbedOne") */
    public $embedOne;

    /** @ODM\EmbedMany(targetDocument="HydrationClosureEmbedMany") */
    public $embedMany = array();
}

/** @ODM\Document */
class HydrationClosureReferenceOne
{
    /** @ODM\Id */
    public $id;

    /** @ODM\Field(type="string") */
    public $name;
}

/** @ODM\Document */
class HydrationClosureReferenceMany
{
    /** @ODM\Id */
    public $id;

    /** @ODM\Field(type="string") */
    public $name;
}

/** @ODM\EmbeddedDocument */
class HydrationClosureEmbedMany
{
    /** @ODM\Field(type="string") */
    public $name;
}

/** @ODM\EmbeddedDocument */
class HydrationClosureEmbedOne
{
    /** @ODM\Field(type="string") */
    public $name;
}<|MERGE_RESOLUTION|>--- conflicted
+++ resolved
@@ -72,14 +72,10 @@
     /** @ODM\Id */
     public $id;
 
-<<<<<<< HEAD
-    /** @ODM\Field(type="string") */
-=======
     /** @ODM\Field(type="string", nullable=true) */
     public $title = 'Mr.';
 
-    /** @ODM\String */
->>>>>>> 06c4cad2
+    /** @ODM\Field(type="string") */
     public $name;
     
     /** @ODM\Field(type="date") */

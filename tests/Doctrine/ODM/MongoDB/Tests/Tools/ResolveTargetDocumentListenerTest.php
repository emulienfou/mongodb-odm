<?php

declare(strict_types=1);

namespace Doctrine\ODM\MongoDB\Tests\Tools;

use Doctrine\ODM\MongoDB\DocumentManager;
use Doctrine\ODM\MongoDB\Events;
use Doctrine\ODM\MongoDB\Mapping\Annotations as ODM;
<<<<<<< HEAD
use Doctrine\ODM\MongoDB\Tests\BaseTest;
=======
use Doctrine\ODM\MongoDB\Mapping\ClassMetadataFactory;
>>>>>>> b03d6933
use Doctrine\ODM\MongoDB\Tools\ResolveTargetDocumentListener;

class ResolveTargetDocumentListenerTest extends BaseTest
{
    /** @var DocumentManager */
    protected $dm;

    /** @var ResolveTargetDocumentListener */
    protected $listener;

    /**
     * @var ClassMetadataFactory
     */
    private $factory;

    public function setUp()
    {
        parent::setUp();

         $this->listener = new ResolveTargetDocumentListener();
        $this->factory = $this->dm->getMetadataFactory();
    }

    public function testResolveTargetDocumentListenerCanResolveTargetDocument()
    {
        $evm = $this->dm->getEventManager();

        $this->listener->addResolveTargetDocument(
            ResolveTargetInterface::class,
            ResolveTargetDocument::class,
            []
        );

        $this->listener->addResolveTargetDocument(
            TargetInterface::class,
            TargetDocument::class,
            []
        );

        $evm->addEventListener(Events::loadClassMetadata, $this->listener);

        $cm   = $this->dm->getClassMetadata(ResolveTargetDocument::class);
        $meta = $cm->associationMappings;

        $this->assertSame(ResolveTargetDocument::class, $meta['refOne']['targetDocument']);
        $this->assertSame(TargetDocument::class, $meta['refMany']['targetDocument']);
        $this->assertSame(ResolveTargetDocument::class, $meta['embedOne']['targetDocument']);
        $this->assertSame(TargetDocument::class, $meta['embedMany']['targetDocument']);
    }

    public function testResolveTargetDocumentListenerCanRetrieveTargetDocumentByInterfaceName()
    {
        $this->listener->addResolveTargetDocument(ResolveTargetInterface::class, ResolveTargetDocument::class, []);

        $this->dm->getEventManager()->addEventSubscriber($this->listener);

        $cm = $this->factory->getMetadataFor(ResolveTargetInterface::class);

        $this->assertSame($this->factory->getMetadataFor(ResolveTargetDocument::class), $cm);
    }

    public function testResolveTargetDocumentListenerCanRetrieveTargetDocumentByAbstractClassName()
    {
        $this->listener->addResolveTargetDocument(AbstractResolveTarget::class, ResolveTargetDocument::class, []);

        $this->dm->getEventManager()->addEventSubscriber($this->listener);

        $cm = $this->factory->getMetadataFor(AbstractResolveTarget::class);

        $this->assertSame($this->factory->getMetadataFor(ResolveTargetDocument::class), $cm);
    }
}

interface ResolveTargetInterface
{
    public function getId();
}

interface TargetInterface extends ResolveTargetInterface
{
}

abstract class AbstractResolveTarget implements ResolveTargetInterface
{

}

/**
 * @ODM\Document
 */
class ResolveTargetDocument extends AbstractResolveTarget implements ResolveTargetInterface
{
    /** @ODM\Id */
    private $id;

    /** @ODM\ReferenceOne(targetDocument=Doctrine\ODM\MongoDB\Tests\Tools\ResolveTargetInterface::class) */
    private $refOne;

    /** @ODM\ReferenceMany(targetDocument=Doctrine\ODM\MongoDB\Tests\Tools\TargetInterface::class) */
    private $refMany;

    /** @ODM\EmbedOne(targetDocument=Doctrine\ODM\MongoDB\Tests\Tools\ResolveTargetInterface::class) */
    private $embedOne;

    /** @ODM\EmbedMany(targetDocument=Doctrine\ODM\MongoDB\Tests\Tools\TargetInterface::class) */
    private $embedMany;

    public function getId()
    {
        return $this->id;
    }
}

/**
 * @ODM\Document
 */
class TargetDocument implements TargetInterface
{
    /** @ODM\Id */
    private $id;

    public function getId()
    {
        return $this->id;
    }
}<|MERGE_RESOLUTION|>--- conflicted
+++ resolved
@@ -7,11 +7,8 @@
 use Doctrine\ODM\MongoDB\DocumentManager;
 use Doctrine\ODM\MongoDB\Events;
 use Doctrine\ODM\MongoDB\Mapping\Annotations as ODM;
-<<<<<<< HEAD
+use Doctrine\ODM\MongoDB\Mapping\ClassMetadataFactory;
 use Doctrine\ODM\MongoDB\Tests\BaseTest;
-=======
-use Doctrine\ODM\MongoDB\Mapping\ClassMetadataFactory;
->>>>>>> b03d6933
 use Doctrine\ODM\MongoDB\Tools\ResolveTargetDocumentListener;
 
 class ResolveTargetDocumentListenerTest extends BaseTest
@@ -22,17 +19,15 @@
     /** @var ResolveTargetDocumentListener */
     protected $listener;
 
-    /**
-     * @var ClassMetadataFactory
-     */
+    /** @var ClassMetadataFactory */
     private $factory;
 
     public function setUp()
     {
         parent::setUp();
 
-         $this->listener = new ResolveTargetDocumentListener();
-        $this->factory = $this->dm->getMetadataFactory();
+        $this->listener = new ResolveTargetDocumentListener();
+        $this->factory  = $this->dm->getMetadataFactory();
     }
 
     public function testResolveTargetDocumentListenerCanResolveTargetDocument()
@@ -96,7 +91,6 @@
 
 abstract class AbstractResolveTarget implements ResolveTargetInterface
 {
-
 }
 
 /**

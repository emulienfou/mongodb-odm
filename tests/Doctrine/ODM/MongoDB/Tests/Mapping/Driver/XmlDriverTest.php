<?php

declare(strict_types=1);

namespace Doctrine\ODM\MongoDB\Tests\Mapping\Driver;

use Doctrine\ODM\MongoDB\Mapping\ClassMetadata;
use Doctrine\ODM\MongoDB\Mapping\Driver\XmlDriver;
<<<<<<< HEAD
use Doctrine\ODM\MongoDB\Mapping\MappingException;
use TestDocuments\CustomIdGenerator;
use TestDocuments\InvalidPartialFilterDocument;
=======
use TestDocuments\AlsoLoadDocument;
>>>>>>> 182a04b4
use TestDocuments\UserCustomIdGenerator;
use TestDocuments\UserNonStringOptions;

class XmlDriverTest extends AbstractDriverTest
{
    public function setUp() : void
    {
        $this->driver = new XmlDriver(__DIR__ . '/fixtures/xml');
    }

    public function testDriverShouldReturnOptionsForCustomIdGenerator()
    {
        $classMetadata = new ClassMetadata(UserCustomIdGenerator::class);
        $this->driver->loadMetadataForClass(UserCustomIdGenerator::class, $classMetadata);
        $this->assertEquals([
            'fieldName' => 'id',
            'strategy' => 'custom',
            'options' => [
                'class' => CustomIdGenerator::class,
                'someOption' => 'some-option',
            ],
            'id' => true,
            'name' => '_id',
            'type' => 'custom_id',
            'isCascadeDetach' => false,
            'isCascadeMerge' => false,
            'isCascadePersist' => false,
            'isCascadeRefresh' => false,
            'isCascadeRemove' => false,
            'isInverseSide' => false,
            'isOwningSide' => true,
            'nullable' => false,
        ], $classMetadata->fieldMappings['id']);
    }

    public function testDriverShouldParseNonStringAttributes()
    {
        $classMetadata = new ClassMetadata(UserNonStringOptions::class);
        $this->driver->loadMetadataForClass(UserNonStringOptions::class, $classMetadata);

        $profileMapping = $classMetadata->fieldMappings['profile'];
        $this->assertSame(ClassMetadata::REFERENCE_STORE_AS_ID, $profileMapping['storeAs']);
        $this->assertTrue($profileMapping['orphanRemoval']);

        $profileMapping = $classMetadata->fieldMappings['groups'];
        $this->assertSame(ClassMetadata::REFERENCE_STORE_AS_DB_REF, $profileMapping['storeAs']);
        $this->assertFalse($profileMapping['orphanRemoval']);
        $this->assertSame(0, $profileMapping['limit']);
        $this->assertSame(2, $profileMapping['skip']);
    }

    public function testInvalidPartialFilterExpressions()
    {
        $classMetadata = new ClassMetadata(InvalidPartialFilterDocument::class);

        $this->expectException(MappingException::class);
        $this->expectExceptionMessageRegExp('#The mapping file .+ is invalid#');

        $this->driver->loadMetadataForClass(InvalidPartialFilterDocument::class, $classMetadata);
    }

    public function testAlsoLoadFieldMapping()
    {
        $classMetadata = new ClassMetadata(AlsoLoadDocument::class);
        $this->driver->loadMetadataForClass(AlsoLoadDocument::class, $classMetadata);

        $this->assertEquals(array(
            'fieldName' => 'createdAt',
            'name' => 'createdAt',
            'type' => 'date',
            'isCascadeDetach' => false,
            'isCascadeMerge' => false,
            'isCascadePersist' => false,
            'isCascadeRefresh' => false,
            'isCascadeRemove' => false,
            'isInverseSide' => false,
            'isOwningSide' => true,
            'nullable' => false,
            'strategy' => ClassMetadata::STORAGE_STRATEGY_SET,
            'also-load' => 'createdOn,creation_date',
            'alsoLoadFields' => array('createdOn', 'creation_date'),
        ), $classMetadata->fieldMappings['createdAt']);
    }
}

namespace TestDocuments;

class UserCustomIdGenerator
{
    protected $id;
}

class UserNonStringOptions
{
    protected $id;
    protected $profile;
    protected $groups;
}<|MERGE_RESOLUTION|>--- conflicted
+++ resolved
@@ -6,13 +6,10 @@
 
 use Doctrine\ODM\MongoDB\Mapping\ClassMetadata;
 use Doctrine\ODM\MongoDB\Mapping\Driver\XmlDriver;
-<<<<<<< HEAD
 use Doctrine\ODM\MongoDB\Mapping\MappingException;
+use TestDocuments\AlsoLoadDocument;
 use TestDocuments\CustomIdGenerator;
 use TestDocuments\InvalidPartialFilterDocument;
-=======
-use TestDocuments\AlsoLoadDocument;
->>>>>>> 182a04b4
 use TestDocuments\UserCustomIdGenerator;
 use TestDocuments\UserNonStringOptions;
 
@@ -79,7 +76,7 @@
         $classMetadata = new ClassMetadata(AlsoLoadDocument::class);
         $this->driver->loadMetadataForClass(AlsoLoadDocument::class, $classMetadata);
 
-        $this->assertEquals(array(
+        $this->assertEquals([
             'fieldName' => 'createdAt',
             'name' => 'createdAt',
             'type' => 'date',
@@ -93,8 +90,8 @@
             'nullable' => false,
             'strategy' => ClassMetadata::STORAGE_STRATEGY_SET,
             'also-load' => 'createdOn,creation_date',
-            'alsoLoadFields' => array('createdOn', 'creation_date'),
-        ), $classMetadata->fieldMappings['createdAt']);
+            'alsoLoadFields' => ['createdOn', 'creation_date'],
+        ], $classMetadata->fieldMappings['createdAt']);
     }
 }
 

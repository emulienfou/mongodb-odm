--- conflicted
+++ resolved
@@ -16,43 +16,19 @@
     - MONGO_REPO_TYPE="xenial/mongodb-org/"
     - SOURCES_LOC="/etc/apt/sources.list.d/mongodb.list"
     - DRIVER_VERSION="stable"
-<<<<<<< HEAD
   matrix:
-    - SERVER_VERSION="3.4" KEY_ID="0C49F3730359A14518585931BC711F9BA15703C6"
     - SERVER_VERSION="3.6" KEY_ID="2930ADAE8CAF5059EE73BB4B58712A2291FA4AD5"
     - SERVER_VERSION="4.0" KEY_ID="9DA31620334BD75D9DCB49F368818C72E52529D4"
-=======
-    - ADAPTER_VERSION="^1.0.0"
-    - SERVER_VERSION="4.2"
-    - KEY_ID="E162F504A20CDF15827F718D4B7C549A058F8B6B"
->>>>>>> 0b7dc911
+    - SERVER_VERSION="4.2" KEY_ID="E162F504A20CDF15827F718D4B7C549A058F8B6B"
 
 jobs:
   include:
     # Test against lowest dependencies, including driver and server versions
     - stage: Test
-<<<<<<< HEAD
       php: 7.2
-      env: SERVER_VERSION="3.4" KEY_ID="0C49F3730359A14518585931BC711F9BA15703C6" DRIVER_VERSION="1.5.0"
+      env: SERVER_VERSION="3.6" KEY_ID="2930ADAE8CAF5059EE73BB4B58712A2291FA4AD5" DRIVER_VERSION="1.5.0"
       install:
         - composer update --prefer-lowest
-
-    # Test against the upcoming PHP version
-    - stage: Test
-      php: 7.4snapshot
-      addons:
-        apt:
-          packages:
-            - libonig-dev
-=======
-      php: 5.6
-      env: DRIVER_VERSION="1.6.7" COMPOSER_FLAGS="--prefer-lowest" SERVER_VERSION="3.6" KEY_ID="2930ADAE8CAF5059EE73BB4B58712A2291FA4AD5"
-
-    # Test against MongoDB 4.0
-    - stage: Test
-      php: 7.3
-      env: SERVER_VERSION="4.0" KEY_ID="9DA31620334BD75D9DCB49F368818C72E52529D4"
->>>>>>> 0b7dc911
 
     # Run tests with coverage
     - stage: Code Quality
@@ -89,25 +65,15 @@
   - if nc -z localhost 27017; then sudo service mongod stop; fi
   - sudo pip install mongo-orchestration
   - sudo mongo-orchestration start
-<<<<<<< HEAD
   - curl -XPUT http://localhost:8889/v1/sharded_clusters/myCluster --data @tests/sharded.json
   - pecl install -f mongodb-${DRIVER_VERSION}
-=======
-
-before_script:
   - .travis/setup_mo.sh
->>>>>>> 0b7dc911
   - composer self-update
 
-<<<<<<< HEAD
 install:
   - composer update
-=======
+
 script:
   - export DOCTRINE_MONGODB_SERVER=`cat /tmp/uri.txt`
   - echo $DOCTRINE_MONGODB_SERVER
-  - ./vendor/bin/phpunit --coverage-clover=coverage.clover
->>>>>>> 0b7dc911
-
-script:
   - vendor/bin/phpunit
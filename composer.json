{
    "name": "doctrine/mongodb-odm",
    "type": "library",
    "description": "Doctrine MongoDB Object Document Mapper",
    "keywords": ["odm", "database", "persistence", "mongodb"],
    "homepage": "http://www.doctrine-project.org",
    "license": "MIT",
    "authors": [
        { "name": "Bulat Shakirzyanov", "email": "mallluhuct@gmail.com" },
        { "name": "Kris Wallsmith", "email": "kris.wallsmith@gmail.com" },
        { "name": "Jonathan H. Wage", "email": "jonwage@gmail.com" },
        { "name": "Jeremy Mikola", "email": "jmikola@gmail.com" },
        { "name": "Maciej Malarz", "email": "malarzm@gmail.com" },
        { "name": "Andreas Braun", "email": "alcaeus@alcaeus.org" }
    ],
    "require": {
        "php": "^5.6 || ^7.0",
<<<<<<< HEAD
        "symfony/console": "~2.3|~3.0",
        "doctrine/annotations": "~1.2",
=======
        "symfony/console": "~2.3|~3.0|^4.0",
        "doctrine/annotations": "~1.0",
>>>>>>> df3c1208
        "doctrine/collections": "~1.1",
        "doctrine/common": "~2.4",
        "doctrine/cache": "~1.0",
        "doctrine/inflector": "~1.0",
        "doctrine/instantiator": "^1.0.1",
        "doctrine/mongodb": "^1.6.1"
    },
    "require-dev": {
        "phpunit/phpunit": "~5.4",
        "symfony/yaml": "~2.3|~3.0|^4.0"
    },
    "suggest": {
        "symfony/yaml": "Enables the YAML metadata mapping driver"
    },
    "autoload": {
        "psr-0": { "Doctrine\\ODM\\MongoDB": "lib/" }
    },
    "extra": {
        "branch-alias": {
            "dev-master": "1.2.x-dev"
        }
    }
}<|MERGE_RESOLUTION|>--- conflicted
+++ resolved
@@ -15,13 +15,8 @@
     ],
     "require": {
         "php": "^5.6 || ^7.0",
-<<<<<<< HEAD
-        "symfony/console": "~2.3|~3.0",
+        "symfony/console": "~2.3|~3.0|^4.0",
         "doctrine/annotations": "~1.2",
-=======
-        "symfony/console": "~2.3|~3.0|^4.0",
-        "doctrine/annotations": "~1.0",
->>>>>>> df3c1208
         "doctrine/collections": "~1.1",
         "doctrine/common": "~2.4",
         "doctrine/cache": "~1.0",

{
    "name": "doctrine/mongodb-odm",
    "type": "library",
    "description": "Doctrine MongoDB Object Document Mapper",
    "keywords": ["odm", "database", "persistence", "mongodb"],
    "homepage": "http://www.doctrine-project.org",
    "license": "MIT",
    "authors": [
        { "name": "Bulat Shakirzyanov", "email": "mallluhuct@gmail.com" },
        { "name": "Kris Wallsmith", "email": "kris.wallsmith@gmail.com" },
        { "name": "Jonathan H. Wage", "email": "jonwage@gmail.com" },
        { "name": "Jeremy Mikola", "email": "jmikola@gmail.com" },
        { "name": "Maciej Malarz", "email": "malarzm@gmail.com" },
        { "name": "Andreas Braun", "email": "alcaeus@alcaeus.org" }
    ],
    "require": {
        "php": "^5.6 || ^7.0",
        "symfony/console": "~2.3|~3.0",
        "doctrine/annotations": "~1.0",
        "doctrine/collections": "~1.1",
        "doctrine/common": "~2.4",
        "doctrine/cache": "~1.0",
        "doctrine/inflector": "~1.0",
<<<<<<< HEAD
        "doctrine/instantiator": "~1.0.1",
        "doctrine/mongodb": "^1.4.0"
=======
        "doctrine/instantiator": "^1.0",
        "doctrine/mongodb": "~1.3"
>>>>>>> bd2312e9
    },
    "require-dev": {
        "phpunit/phpunit": "~5.4",
        "symfony/yaml": "~2.3|~3.0"
    },
    "suggest": {
        "symfony/yaml": "Enables the YAML metadata mapping driver"
    },
    "autoload": {
        "psr-0": { "Doctrine\\ODM\\MongoDB": "lib/" }
    },
    "extra": {
        "branch-alias": {
            "dev-master": "1.2.x-dev"
        }
    }
}<|MERGE_RESOLUTION|>--- conflicted
+++ resolved
@@ -21,13 +21,8 @@
         "doctrine/common": "~2.4",
         "doctrine/cache": "~1.0",
         "doctrine/inflector": "~1.0",
-<<<<<<< HEAD
-        "doctrine/instantiator": "~1.0.1",
+        "doctrine/instantiator": "^1.0",
         "doctrine/mongodb": "^1.4.0"
-=======
-        "doctrine/instantiator": "^1.0",
-        "doctrine/mongodb": "~1.3"
->>>>>>> bd2312e9
     },
     "require-dev": {
         "phpunit/phpunit": "~5.4",

<?php

declare(strict_types=1);

namespace Doctrine\ODM\MongoDB\Query;

use Closure;
use Doctrine\ODM\MongoDB\DocumentManager;
use Doctrine\ODM\MongoDB\Iterator\Iterator;
use Doctrine\ODM\MongoDB\Mapping\ClassMetadata;
use Doctrine\ODM\MongoDB\PersistentCollection\PersistentCollectionInterface;
use Doctrine\ODM\MongoDB\UnitOfWork;
use InvalidArgumentException;
use LogicException;
use ProxyManager\Proxy\GhostObjectInterface;
use Traversable;
use function array_push;
use function array_shift;
use function array_values;
use function assert;
use function call_user_func;
use function count;
use function explode;
use function get_class;
use function implode;
use function is_callable;
use function is_object;
use function serialize;
use function sprintf;

/**
 * The ReferencePrimer is responsible for priming reference relationships.
 *
 * Priming a field mapped as either reference-one or reference-many will load
 * the referenced document(s) eagerly and avoid individual lazy loading through
 * proxy object initialization.
 *
 * Priming can only be used for the owning side side of a relationship, since
 * the referenced identifiers are not immediately available on an inverse side.
 *
<<<<<<< HEAD
 * @internal
=======
 * @final
 * @since  1.0
>>>>>>> b03d6933
 */
class ReferencePrimer
{
    /**
     * The default primer Closure.
     *
     * @var Closure
     */
    private $defaultPrimer;

    /**
     * The DocumentManager instance.
     *
     * @var DocumentManager $dm
     */
    private $dm;

    /**
     * The UnitOfWork instance.
     *
     * @var UnitOfWork
     */
    private $uow;

    public function __construct(DocumentManager $dm, UnitOfWork $uow)
    {
<<<<<<< HEAD
        $this->dm  = $dm;
=======
        if (self::class !== static::class) {
            @trigger_error(sprintf('The class "%s" extends "%s" which will be final in MongoDB ODM 2.0.', static::class, self::class), E_USER_DEPRECATED);
        }

        $this->dm = $dm;
>>>>>>> b03d6933
        $this->uow = $uow;

        $this->defaultPrimer = static function (DocumentManager $dm, ClassMetadata $class, array $ids, array $hints) : void {
            if ($class->identifier === null) {
                return;
            }

            $qb = $dm->createQueryBuilder($class->name)
                ->field($class->identifier)->in($ids);

            if (! empty($hints[Query::HINT_READ_PREFERENCE])) {
                $qb->setReadPreference($hints[Query::HINT_READ_PREFERENCE]);
            }

            $iterator = $qb->getQuery()->execute();
            assert($iterator instanceof Iterator);
            $iterator->toArray();
        };
    }


    /**
     * Prime references within a mapped field of one or more documents.
     *
     * If a $primer callable is provided, it should have the same signature as
     * the default primer defined in the constructor. If $primer is not
     * callable, the default primer will be used.
     *
     * @param ClassMetadata     $class     Class metadata for the document
     * @param array|Traversable $documents Documents containing references to prime
     * @param string            $fieldName Field name containing references to prime
     * @param array             $hints     UnitOfWork hints for priming queries
     * @param callable          $primer    Optional primer callable
     *
     * @throws InvalidArgumentException If the mapped field is not the owning
     *                                   side of a reference relationship.
     * @throws InvalidArgumentException If $primer is not callable.
     * @throws LogicException If the mapped field is a simple reference and is
     *                         missing a target document class.
     */
    public function primeReferences(ClassMetadata $class, $documents, string $fieldName, array $hints = [], ?callable $primer = null) : void
    {
        $data      = $this->parseDotSyntaxForPrimer($fieldName, $class, $documents);
        $mapping   = $data['mapping'];
        $fieldName = $data['fieldName'];
        $class     = $data['class'];
        $documents = $data['documents'];

        /* Inverse-side references would need to be populated before we can
         * collect references to be primed. This is not supported.
         */
        if (! isset($mapping['reference']) || ! $mapping['isOwningSide']) {
            throw new InvalidArgumentException(sprintf('Field "%s" is not the owning side of a reference relationship in class "%s"', $fieldName, $class->name));
        }

        /* Simple reference require a target document class so we can construct
         * the priming query.
         */
        if ($mapping['storeAs'] === ClassMetadata::REFERENCE_STORE_AS_ID && empty($mapping['targetDocument'])) {
            throw new LogicException(sprintf('Field "%s" is an identifier reference without a target document class in class "%s"', $fieldName, $class->name));
        }

        if ($primer !== null && ! is_callable($primer)) {
            throw new InvalidArgumentException('$primer is not callable');
        }

        $primer     = $primer ?: $this->defaultPrimer;
        $groupedIds = [];

        /** @var PersistentCollectionInterface $document */
        foreach ($documents as $document) {
            $fieldValue = $class->getFieldValue($document, $fieldName);

            /* The field will need to be either a Proxy (reference-one) or
             * PersistentCollection (reference-many) in order to prime anything.
             */
            if (! is_object($fieldValue)) {
                continue;
            }

            if ($mapping['type'] === 'one' && $fieldValue instanceof GhostObjectInterface && ! $fieldValue->isProxyInitialized()) {
                $refClass                                    = $this->dm->getClassMetadata(get_class($fieldValue));
                $id                                          = $this->uow->getDocumentIdentifier($fieldValue);
                $groupedIds[$refClass->name][serialize($id)] = $id;
            } elseif ($mapping['type'] === 'many' && $fieldValue instanceof PersistentCollectionInterface) {
                $this->addManyReferences($fieldValue, $groupedIds);
            }
        }

        foreach ($groupedIds as $className => $ids) {
            $refClass = $this->dm->getClassMetadata($className);
            call_user_func($primer, $this->dm, $refClass, array_values($ids), $hints);
        }
    }

    /**
     * If you are priming references inside an embedded document you'll need to parse the dot syntax.
     * This method will traverse through embedded documents to find the reference to prime.
     * However this method will not traverse through multiple layers of references.
     * I.e. you can prime this: myDocument.embeddedDocument.embeddedDocuments.embeddedDocuments.referencedDocument(s)
     * ... but you cannot prime this: myDocument.embeddedDocument.referencedDocuments.referencedDocument(s)
     * This addresses Issue #624.
     *
     * @param array|Traversable $documents
     */
    private function parseDotSyntaxForPrimer(string $fieldName, ClassMetadata $class, $documents, ?array $mapping = null) : array
    {
        // Recursion passthrough:
        if ($mapping !== null) {
            return ['fieldName' => $fieldName, 'class' => $class, 'documents' => $documents, 'mapping' => $mapping];
        }

        // Gather mapping data:
        $e = explode('.', $fieldName);

        if (! isset($class->fieldMappings[$e[0]])) {
            throw new InvalidArgumentException(sprintf('Field %s cannot be further parsed for priming because it is unmapped.', $fieldName));
        }

        $mapping = $class->fieldMappings[$e[0]];
        $e[0]    = $mapping['fieldName'];

        // Case of embedded document(s) to recurse through:
        if (! isset($mapping['reference'])) {
            if (empty($mapping['embedded'])) {
                throw new InvalidArgumentException(sprintf('Field "%s" of fieldName "%s" is not an embedded document, therefore no children can be primed. Aborting. This feature does not support traversing nested referenced documents at this time.', $e[0], $fieldName));
            }

            if (! isset($mapping['targetDocument'])) {
                throw new InvalidArgumentException(sprintf('No target document class has been specified for this embedded document. However, targetDocument mapping must be specified in order for prime to work on fieldName "%s" for mapping of field "%s".', $fieldName, $mapping['fieldName']));
            }

            $childDocuments = [];

            foreach ($documents as $document) {
                $fieldValue = $class->getFieldValue($document, $e[0]);

                if ($fieldValue instanceof PersistentCollectionInterface) {
                    foreach ($fieldValue as $elemDocument) {
                        array_push($childDocuments, $elemDocument);
                    }
                } else {
                    array_push($childDocuments, $fieldValue);
                }
            }

            array_shift($e);

            $childClass = $this->dm->getClassMetadata($mapping['targetDocument']);

            if (! $childClass->hasField($e[0])) {
                throw new InvalidArgumentException(sprintf('Field to prime must exist in embedded target document. Reference fieldName "%s" for mapping of target document class "%s".', $fieldName, $mapping['targetDocument']));
            }

            $childFieldName = implode('.', $e);

            return $this->parseDotSyntaxForPrimer($childFieldName, $childClass, $childDocuments);
        }

        // Case of reference(s) to prime:
        if ($mapping['reference']) {
            if (count($e) > 1) {
                throw new InvalidArgumentException(sprintf('Cannot prime more than one layer deep but field "%s" is a reference and has children in fieldName "%s".', $e[0], $fieldName));
            }

            return ['fieldName' => $fieldName, 'class' => $class, 'documents' => $documents, 'mapping' => $mapping];
        }
    }

    /**
     * Adds identifiers from a PersistentCollection to $groupedIds.
     *
     * If the relation contains simple references, the mapping is assumed to
     * have a target document class defined. Without that, there is no way to
     * infer the class of the referenced documents.
     */
    private function addManyReferences(PersistentCollectionInterface $persistentCollection, array &$groupedIds) : void
    {
        $mapping   = $persistentCollection->getMapping();
        $class     = null;
        $className = null;

        if ($mapping['storeAs'] === ClassMetadata::REFERENCE_STORE_AS_ID) {
            $className = $mapping['targetDocument'];
            $class     = $this->dm->getClassMetadata($className);
        }

        foreach ($persistentCollection->getMongoData() as $reference) {
            $id = ClassMetadata::getReferenceId($reference, $mapping['storeAs']);

            if ($mapping['storeAs'] !== ClassMetadata::REFERENCE_STORE_AS_ID) {
                $className = $this->uow->getClassNameForAssociation($mapping, $reference);
                $class     = $this->dm->getClassMetadata($className);
            }

            if ($class === null) {
                continue;
            }

            $document = $this->uow->tryGetById($id, $class);

            if ($document && ! (($document instanceof GhostObjectInterface && ! $document->isProxyInitialized()))) {
                continue;
            }

            $id                                     = $class->getPHPIdentifierValue($id);
            $groupedIds[$className][serialize($id)] = $id;
        }
    }
}<|MERGE_RESOLUTION|>--- conflicted
+++ resolved
@@ -14,6 +14,7 @@
 use LogicException;
 use ProxyManager\Proxy\GhostObjectInterface;
 use Traversable;
+use const E_USER_DEPRECATED;
 use function array_push;
 use function array_shift;
 use function array_values;
@@ -27,6 +28,7 @@
 use function is_object;
 use function serialize;
 use function sprintf;
+use function trigger_error;
 
 /**
  * The ReferencePrimer is responsible for priming reference relationships.
@@ -38,12 +40,9 @@
  * Priming can only be used for the owning side side of a relationship, since
  * the referenced identifiers are not immediately available on an inverse side.
  *
-<<<<<<< HEAD
  * @internal
-=======
+ *
  * @final
- * @since  1.0
->>>>>>> b03d6933
  */
 class ReferencePrimer
 {
@@ -70,15 +69,11 @@
 
     public function __construct(DocumentManager $dm, UnitOfWork $uow)
     {
-<<<<<<< HEAD
-        $this->dm  = $dm;
-=======
         if (self::class !== static::class) {
             @trigger_error(sprintf('The class "%s" extends "%s" which will be final in MongoDB ODM 2.0.', static::class, self::class), E_USER_DEPRECATED);
         }
 
-        $this->dm = $dm;
->>>>>>> b03d6933
+        $this->dm  = $dm;
         $this->uow = $uow;
 
         $this->defaultPrimer = static function (DocumentManager $dm, ClassMetadata $class, array $ids, array $hints) : void {

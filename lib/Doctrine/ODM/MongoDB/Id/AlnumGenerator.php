--- conflicted
+++ resolved
@@ -5,13 +5,16 @@
 namespace Doctrine\ODM\MongoDB\Id;
 
 use Doctrine\ODM\MongoDB\DocumentManager;
+use const E_USER_DEPRECATED;
 use const STR_PAD_LEFT;
 use function bccomp;
 use function bcdiv;
 use function bcmod;
 use function is_numeric;
+use function sprintf;
 use function str_pad;
 use function strlen;
+use function trigger_error;
 
 /**
  * AlnumGenerator is responsible for generating cased alpha-numeric unique identifiers.
@@ -24,12 +27,8 @@
  * (with only 6 chars you will have more than 56 billion unique id's, 15 billion in 'awkward safe mode')
  *
  * The character set used for ID generation can be explicitly set with the "chars" option (e.g. base36, etc.)
-<<<<<<< HEAD
-=======
  *
  * @final
- * @since       1.0
->>>>>>> b03d6933
  */
 class AlnumGenerator extends IncrementGenerator
 {
@@ -47,9 +46,11 @@
 
     public function __construct()
     {
-        if (self::class !== static::class) {
-            @trigger_error(sprintf('The class "%s" extends "%s" which will be final in MongoDB ODM 2.0.', static::class, self::class), E_USER_DEPRECATED);
+        if (self::class === static::class) {
+            return;
         }
+
+        @trigger_error(sprintf('The class "%s" extends "%s" which will be final in MongoDB ODM 2.0.', static::class, self::class), E_USER_DEPRECATED);
     }
 
     /**

--- conflicted
+++ resolved
@@ -6,6 +6,7 @@
 
 use Doctrine\ODM\MongoDB\DocumentManager;
 use Exception;
+use const E_USER_DEPRECATED;
 use function chr;
 use function hexdec;
 use function mt_rand;
@@ -16,15 +17,12 @@
 use function str_replace;
 use function strlen;
 use function substr;
+use function trigger_error;
 
 /**
  * Generates UUIDs.
-<<<<<<< HEAD
-=======
  *
  * @final
- * @since       1.0
->>>>>>> b03d6933
  */
 class UuidGenerator extends AbstractIdGenerator
 {
@@ -37,9 +35,11 @@
 
     public function __construct()
     {
-        if (self::class !== static::class) {
-            @trigger_error(sprintf('The class "%s" extends "%s" which will be final in MongoDB ODM 2.0.', static::class, self::class), E_USER_DEPRECATED);
+        if (self::class === static::class) {
+            return;
         }
+
+        @trigger_error(sprintf('The class "%s" extends "%s" which will be final in MongoDB ODM 2.0.', static::class, self::class), E_USER_DEPRECATED);
     }
 
     /**

--- conflicted
+++ resolved
@@ -6,7 +6,10 @@
 
 use Doctrine\ODM\MongoDB\DocumentManager;
 use MongoDB\Operation\FindOneAndUpdate;
+use const E_USER_DEPRECATED;
 use function get_class;
+use function sprintf;
+use function trigger_error;
 
 /**
  * IncrementGenerator is responsible for generating auto increment identifiers. It uses
@@ -18,12 +21,8 @@
  * The 'key' property determines the document ID used to store the id values in the
  * collection. If not specified it defaults to the name of the collection for the
  * document.
-<<<<<<< HEAD
-=======
  *
  * @final
- * @since       1.0
->>>>>>> b03d6933
  */
 class IncrementGenerator extends AbstractIdGenerator
 {
@@ -36,19 +35,18 @@
     /** @var int */
     protected $startingId = 1;
 
-<<<<<<< HEAD
+    public function __construct()
+    {
+        if (self::class === static::class) {
+            return;
+        }
+
+        @trigger_error(sprintf('The class "%s" extends "%s" which will be final in MongoDB ODM 2.0.', static::class, self::class), E_USER_DEPRECATED);
+    }
+
     /**
      * @param string $collection
      */
-=======
-    public function __construct()
-    {
-        if (self::class !== static::class) {
-            @trigger_error(sprintf('The class "%s" extends "%s" which will be final in MongoDB ODM 2.0.', static::class, self::class), E_USER_DEPRECATED);
-        }
-    }
-
->>>>>>> b03d6933
     public function setCollection($collection)
     {
         $this->collection = $collection;

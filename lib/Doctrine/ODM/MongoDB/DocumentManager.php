--- conflicted
+++ resolved
@@ -760,12 +760,8 @@
     {
         $discriminatorField = null;
         $discriminatorValue = null;
-<<<<<<< HEAD
-        $discriminatorData  = [];
-=======
         $discriminatorMap   = null;
 
->>>>>>> e443cf2e
         if (isset($referenceMapping['discriminatorField'])) {
             $discriminatorField = $referenceMapping['discriminatorField'];
 
@@ -775,29 +771,6 @@
         } else {
             $discriminatorField = $class->discriminatorField;
             $discriminatorValue = $class->discriminatorValue;
-<<<<<<< HEAD
-        }
-
-        if ($discriminatorField !== null) {
-            if ($discriminatorValue === null) {
-                throw MappingException::unlistedClassInDiscriminatorMap($class->name);
-            }
-            $discriminatorData = [$discriminatorField => $discriminatorValue];
-        } elseif (! isset($referenceMapping['targetDocument'])) {
-            $discriminatorField = $referenceMapping['discriminatorField'];
-
-            $discriminatorMap = null;
-            if (isset($referenceMapping['discriminatorMap'])) {
-                $discriminatorMap = $referenceMapping['discriminatorMap'];
-            }
-            if ($discriminatorMap === null) {
-                $discriminatorValue = $class->name;
-            } else {
-                $discriminatorValue = array_search($class->name, $discriminatorMap);
-
-                if ($discriminatorValue === false) {
-                    throw MappingException::unlistedClassInDiscriminatorMap($class->name);
-=======
             $discriminatorMap   = $class->discriminatorMap;
         }
 
@@ -811,20 +784,14 @@
 
                 if ($pos !== false) {
                     $discriminatorValue = $pos;
->>>>>>> e443cf2e
                 }
             } else {
                 $discriminatorValue = $class->name;
             }
-<<<<<<< HEAD
-            $discriminatorData = [$discriminatorField => $discriminatorValue];
-=======
         }
 
         if ($discriminatorValue === null) {
-            @trigger_error(sprintf('Document class "%s" is unlisted in the discriminator map for reference "%s". This is deprecated and will throw an exception in doctrine/mongodb-odm 2.0.', $class->name, $referenceMapping['name']), E_USER_DEPRECATED);
-            $discriminatorValue = $class->name;
->>>>>>> e443cf2e
+            throw MappingException::unlistedClassInDiscriminatorMap($class->name);
         }
 
         return [$discriminatorField => $discriminatorValue];

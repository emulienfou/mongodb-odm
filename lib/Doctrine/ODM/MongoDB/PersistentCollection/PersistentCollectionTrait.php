--- conflicted
+++ resolved
@@ -38,13 +38,7 @@
      */
     private $owner;
 
-<<<<<<< HEAD
-    /** @var array */
-=======
-    /**
-     * @var array|null
-     */
->>>>>>> 0b7dc911
+    /** @var array|null */
     private $mapping;
 
     /**
@@ -458,20 +452,8 @@
      */
     public function count()
     {
-<<<<<<< HEAD
         // Workaround around not being able to directly count inverse collections anymore
         $this->initialize();
-=======
-        $count = $this->coll->count();
-
-        // If this collection is inversed and not initialized, add the count returned from the database
-        if ($this->mapping !== null && $this->mapping['isInverseSide'] && ! $this->initialized) {
-            $documentPersister = $this->uow->getDocumentPersister(get_class($this->owner));
-            $count += empty($this->mapping['repositoryMethod'])
-                ? $documentPersister->createReferenceManyInverseSideQuery($this)->count(true)
-                : $documentPersister->createReferenceManyWithRepositoryMethodCursor($this)->count(true);
-        }
->>>>>>> 0b7dc911
 
         return $this->coll->count();
     }

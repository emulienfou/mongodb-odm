--- conflicted
+++ resolved
@@ -21,10 +21,13 @@
 use Doctrine\ODM\MongoDB\Id\IncrementGenerator;
 use Doctrine\ODM\MongoDB\Id\UuidGenerator;
 use ReflectionException;
+use const E_USER_DEPRECATED;
 use function assert;
 use function get_class;
 use function get_class_methods;
 use function in_array;
+use function sprintf;
+use function trigger_error;
 use function ucfirst;
 
 /**
@@ -32,12 +35,9 @@
  * metadata mapping informations of a class which describes how a class should be mapped
  * to a document database.
  *
-<<<<<<< HEAD
  * @internal
-=======
+ *
  * @final
- * @since       1.0
->>>>>>> b03d6933
  */
 class ClassMetadataFactory extends AbstractClassMetadataFactory
 {
@@ -56,23 +56,16 @@
     /** @var EventManager The event manager instance */
     private $evm;
 
-<<<<<<< HEAD
+    public function __construct()
+    {
+        if (self::class === static::class) {
+            return;
+        }
+
+        @trigger_error(sprintf('The class "%s" extends "%s" which will be final in MongoDB ODM 2.0.', static::class, self::class), E_USER_DEPRECATED);
+    }
+
     public function setDocumentManager(DocumentManager $dm) : void
-=======
-    public function __construct()
-    {
-        if (self::class !== static::class) {
-            @trigger_error(sprintf('The class "%s" extends "%s" which will be final in MongoDB ODM 2.0.', static::class, self::class), E_USER_DEPRECATED);
-        }
-    }
-
-    /**
-     * Sets the DocumentManager instance for this class.
-     *
-     * @param DocumentManager $dm The DocumentManager instance
-     */
-    public function setDocumentManager(DocumentManager $dm)
->>>>>>> b03d6933
     {
         $this->dm = $dm;
     }
@@ -106,9 +99,6 @@
     /**
      * {@inheritDoc}
      */
-<<<<<<< HEAD
-    protected function getFqcnFromAlias($namespaceAlias, $simpleClassName) : string
-=======
     protected function onNotFoundMetadata($className)
     {
         if (! $this->evm->hasListeners(Events::onClassMetadataNotFound)) {
@@ -125,8 +115,7 @@
     /**
      * {@inheritDoc}
      */
-    protected function getFqcnFromAlias($namespaceAlias, $simpleClassName)
->>>>>>> b03d6933
+    protected function getFqcnFromAlias($namespaceAlias, $simpleClassName) : string
     {
         return $this->config->getDocumentNamespace($namespaceAlias) . '\\' . $simpleClassName;
     }

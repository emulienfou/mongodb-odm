--- conflicted
+++ resolved
@@ -4,29 +4,21 @@
 
 namespace Doctrine\ODM\MongoDB;
 
-<<<<<<< HEAD
+use Throwable;
+use const E_USER_DEPRECATED;
 use function json_encode;
 use function sprintf;
-=======
-use Throwable;
->>>>>>> b03d6933
+use function trigger_error;
 
 /**
  * Class for exception when encountering proxy object that has
  * an identifier that does not exist in the database.
-<<<<<<< HEAD
+ *
+ * @final
  */
 class DocumentNotFoundException extends MongoDBException
 {
-    public static function documentNotFound(string $className, $identifier) : self
-=======
- *
- * @final
- * @since       1.0
- */
-class DocumentNotFoundException extends MongoDBException
-{
-    public function __construct($message = "", $code = 0, Throwable $previous = null)
+    public function __construct($message = '', $code = 0, ?Throwable $previous = null)
     {
         if (self::class !== static::class) {
             @trigger_error(sprintf('The class "%s" extends "%s" which will be final in MongoDB ODM 2.0.', static::class, self::class), E_USER_DEPRECATED);
@@ -34,8 +26,7 @@
         parent::__construct($message, $code, $previous);
     }
 
-    public static function documentNotFound($className, $identifier)
->>>>>>> b03d6933
+    public static function documentNotFound(string $className, $identifier) : self
     {
         return new self(sprintf(
             'The "%s" document with identifier %s could not be found.',

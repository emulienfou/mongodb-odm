--- conflicted
+++ resolved
@@ -13,21 +13,21 @@
 use Doctrine\ODM\MongoDB\Utility\CollectionHelper;
 use InvalidArgumentException;
 use UnexpectedValueException;
+use const E_USER_DEPRECATED;
 use function array_search;
 use function array_values;
 use function get_class;
+use function sprintf;
+use function trigger_error;
 
 /**
  * PersistenceBuilder builds the queries used by the persisters to update and insert
  * documents when a DocumentManager is flushed. It uses the changeset information in the
  * UnitOfWork to build queries using atomic operators like $set, $unset, etc.
  *
-<<<<<<< HEAD
  * @internal
-=======
+ *
  * @final
- * @since       1.0
->>>>>>> b03d6933
  */
 class PersistenceBuilder
 {
@@ -50,14 +50,10 @@
      */
     public function __construct(DocumentManager $dm, UnitOfWork $uow)
     {
-<<<<<<< HEAD
-        $this->dm  = $dm;
-=======
         if (self::class !== static::class) {
             @trigger_error(sprintf('The class "%s" extends "%s" which will be final in MongoDB ODM 2.0.', static::class, self::class), E_USER_DEPRECATED);
         }
-        $this->dm = $dm;
->>>>>>> b03d6933
+        $this->dm  = $dm;
         $this->uow = $uow;
     }
 

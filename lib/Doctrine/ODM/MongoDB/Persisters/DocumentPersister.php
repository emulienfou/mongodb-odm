<?php

declare(strict_types=1);

namespace Doctrine\ODM\MongoDB\Persisters;

use BadMethodCallException;
use DateTime;
use Doctrine\Common\Persistence\Mapping\MappingException;
use Doctrine\ODM\MongoDB\DocumentManager;
use Doctrine\ODM\MongoDB\Hydrator\HydratorFactory;
use Doctrine\ODM\MongoDB\Iterator\CachingIterator;
use Doctrine\ODM\MongoDB\Iterator\HydratingIterator;
use Doctrine\ODM\MongoDB\Iterator\Iterator;
use Doctrine\ODM\MongoDB\Iterator\PrimingIterator;
use Doctrine\ODM\MongoDB\LockException;
use Doctrine\ODM\MongoDB\LockMode;
use Doctrine\ODM\MongoDB\Mapping\ClassMetadata;
use Doctrine\ODM\MongoDB\MongoDBException;
use Doctrine\ODM\MongoDB\PersistentCollection\PersistentCollectionException;
use Doctrine\ODM\MongoDB\PersistentCollection\PersistentCollectionInterface;
use Doctrine\ODM\MongoDB\Query\CriteriaMerger;
use Doctrine\ODM\MongoDB\Query\Query;
use Doctrine\ODM\MongoDB\Query\ReferencePrimer;
use Doctrine\ODM\MongoDB\Types\Type;
use Doctrine\ODM\MongoDB\UnitOfWork;
use Doctrine\ODM\MongoDB\Utility\CollectionHelper;
use InvalidArgumentException;
use MongoDB\BSON\ObjectId;
use MongoDB\Collection;
use MongoDB\Driver\Cursor;
use MongoDB\Driver\Exception\Exception as DriverException;
use MongoDB\Driver\Exception\WriteException;
use MongoDB\GridFS\Bucket;
use ProxyManager\Proxy\GhostObjectInterface;
use stdClass;
use function array_combine;
use function array_fill;
use function array_intersect_key;
use function array_keys;
use function array_map;
use function array_merge;
use function array_search;
use function array_slice;
use function array_values;
use function assert;
use function count;
use function explode;
use function get_class;
use function get_object_vars;
use function implode;
use function in_array;
use function is_array;
use function is_object;
use function is_scalar;
use function is_string;
use function max;
use function spl_object_hash;
use function sprintf;
use function strpos;
use function strtolower;

/**
 * The DocumentPersister is responsible for persisting documents.
 *
<<<<<<< HEAD
 * @internal
=======
 * @final
 * @since       1.0
>>>>>>> b03d6933
 */
class DocumentPersister
{
    /** @var PersistenceBuilder */
    private $pb;

    /** @var DocumentManager */
    private $dm;

    /** @var UnitOfWork */
    private $uow;

    /** @var ClassMetadata */
    private $class;

    /** @var Collection */
    private $collection;

    /** @var Bucket|null */
    private $bucket;

    /**
     * Array of queued inserts for the persister to insert.
     *
     * @var array
     */
    private $queuedInserts = [];

    /**
     * Array of queued inserts for the persister to insert.
     *
     * @var array
     */
    private $queuedUpserts = [];

    /** @var CriteriaMerger */
    private $cm;

    /** @var CollectionPersister */
    private $cp;

    /** @var HydratorFactory */
    private $hydratorFactory;

    public function __construct(
        PersistenceBuilder $pb,
        DocumentManager $dm,
        UnitOfWork $uow,
        HydratorFactory $hydratorFactory,
        ClassMetadata $class,
        ?CriteriaMerger $cm = null
    ) {
<<<<<<< HEAD
        $this->pb              = $pb;
        $this->dm              = $dm;
        $this->cm              = $cm ?: new CriteriaMerger();
        $this->uow             = $uow;
=======
        if (self::class !== static::class) {
            @trigger_error(sprintf('The class "%s" extends "%s" which will be final in MongoDB ODM 2.0.', static::class, self::class), E_USER_DEPRECATED);
        }
        $this->pb = $pb;
        $this->dm = $dm;
        $this->evm = $evm;
        $this->cm = $cm ?: new CriteriaMerger();
        $this->uow = $uow;
>>>>>>> b03d6933
        $this->hydratorFactory = $hydratorFactory;
        $this->class           = $class;
        $this->collection      = $dm->getDocumentCollection($class->name);
        $this->cp              = $this->uow->getCollectionPersister();

        if (! $class->isFile) {
            return;
        }

        $this->bucket = $dm->getDocumentBucket($class->name);
    }

    public function getInserts() : array
    {
        return $this->queuedInserts;
    }

    public function isQueuedForInsert(object $document) : bool
    {
        return isset($this->queuedInserts[spl_object_hash($document)]);
    }

    /**
     * Adds a document to the queued insertions.
     * The document remains queued until {@link executeInserts} is invoked.
     */
    public function addInsert(object $document) : void
    {
        $this->queuedInserts[spl_object_hash($document)] = $document;
    }

    public function getUpserts() : array
    {
        return $this->queuedUpserts;
    }

    public function isQueuedForUpsert(object $document) : bool
    {
        return isset($this->queuedUpserts[spl_object_hash($document)]);
    }

    /**
     * Adds a document to the queued upserts.
     * The document remains queued until {@link executeUpserts} is invoked.
     */
    public function addUpsert(object $document) : void
    {
        $this->queuedUpserts[spl_object_hash($document)] = $document;
    }

    /**
     * Gets the ClassMetadata instance of the document class this persister is
     * used for.
     */
    public function getClassMetadata() : ClassMetadata
    {
        return $this->class;
    }

    /**
     * Executes all queued document insertions.
     *
     * Queued documents without an ID will inserted in a batch and queued
     * documents with an ID will be upserted individually.
     *
     * If no inserts are queued, invoking this method is a NOOP.
     *
     * @throws DriverException
     */
    public function executeInserts(array $options = []) : void
    {
        if (! $this->queuedInserts) {
            return;
        }

        $inserts = [];
        $options = $this->getWriteOptions($options);
        foreach ($this->queuedInserts as $oid => $document) {
            $data = $this->pb->prepareInsertData($document);

            // Set the initial version for each insert
            if ($this->class->isVersioned) {
                $versionMapping = $this->class->fieldMappings[$this->class->versionField];
                $nextVersion    = null;
                if ($versionMapping['type'] === 'int') {
                    $nextVersion = max(1, (int) $this->class->reflFields[$this->class->versionField]->getValue($document));
                    $this->class->reflFields[$this->class->versionField]->setValue($document, $nextVersion);
                } elseif ($versionMapping['type'] === 'date') {
                    $nextVersionDateTime = new DateTime();
                    $nextVersion         = Type::convertPHPToDatabaseValue($nextVersionDateTime);
                    $this->class->reflFields[$this->class->versionField]->setValue($document, $nextVersionDateTime);
                }
                $data[$versionMapping['name']] = $nextVersion;
            }

            $inserts[] = $data;
        }

        if ($inserts) {
            try {
                $this->collection->insertMany($inserts, $options);
            } catch (DriverException $e) {
                $this->queuedInserts = [];
                throw $e;
            }
        }

        /* All collections except for ones using addToSet have already been
         * saved. We have left these to be handled separately to avoid checking
         * collection for uniqueness on PHP side.
         */
        foreach ($this->queuedInserts as $document) {
            $this->handleCollections($document, $options);
        }

        $this->queuedInserts = [];
    }

    /**
     * Executes all queued document upserts.
     *
     * Queued documents with an ID are upserted individually.
     *
     * If no upserts are queued, invoking this method is a NOOP.
     */
    public function executeUpserts(array $options = []) : void
    {
        if (! $this->queuedUpserts) {
            return;
        }

        $options = $this->getWriteOptions($options);
        foreach ($this->queuedUpserts as $oid => $document) {
            try {
                $this->executeUpsert($document, $options);
                $this->handleCollections($document, $options);
                unset($this->queuedUpserts[$oid]);
            } catch (WriteException $e) {
                unset($this->queuedUpserts[$oid]);
                throw $e;
            }
        }
    }

    /**
     * Executes a single upsert in {@link executeUpserts}
     */
    private function executeUpsert(object $document, array $options) : void
    {
        $options['upsert'] = true;
        $criteria          = $this->getQueryForDocument($document);

        $data = $this->pb->prepareUpsertData($document);

        // Set the initial version for each upsert
        if ($this->class->isVersioned) {
            $versionMapping = $this->class->fieldMappings[$this->class->versionField];
            $nextVersion    = null;
            if ($versionMapping['type'] === 'int') {
                $nextVersion = max(1, (int) $this->class->reflFields[$this->class->versionField]->getValue($document));
                $this->class->reflFields[$this->class->versionField]->setValue($document, $nextVersion);
            } elseif ($versionMapping['type'] === 'date') {
                $nextVersionDateTime = new DateTime();
                $nextVersion         = Type::convertPHPToDatabaseValue($nextVersionDateTime);
                $this->class->reflFields[$this->class->versionField]->setValue($document, $nextVersionDateTime);
            }
            $data['$set'][$versionMapping['name']] = $nextVersion;
        }

        foreach (array_keys($criteria) as $field) {
            unset($data['$set'][$field]);
            unset($data['$inc'][$field]);
            unset($data['$setOnInsert'][$field]);
        }

        // Do not send empty update operators
        foreach (['$set', '$inc', '$setOnInsert'] as $operator) {
            if (! empty($data[$operator])) {
                continue;
            }

            unset($data[$operator]);
        }

        /* If there are no modifiers remaining, we're upserting a document with
         * an identifier as its only field. Since a document with the identifier
         * may already exist, the desired behavior is "insert if not exists" and
         * NOOP otherwise. MongoDB 2.6+ does not allow empty modifiers, so $set
         * the identifier to the same value in our criteria.
         *
         * This will fail for versions before MongoDB 2.6, which require an
         * empty $set modifier. The best we can do (without attempting to check
         * server versions in advance) is attempt the 2.6+ behavior and retry
         * after the relevant exception.
         *
         * See: https://jira.mongodb.org/browse/SERVER-12266
         */
        if (empty($data)) {
            $retry = true;
            $data  = ['$set' => ['_id' => $criteria['_id']]];
        }

        try {
            $this->collection->updateOne($criteria, $data, $options);
            return;
        } catch (WriteException $e) {
            if (empty($retry) || strpos($e->getMessage(), 'Mod on _id not allowed') === false) {
                throw $e;
            }
        }

        $this->collection->updateOne($criteria, ['$set' => new stdClass()], $options);
    }

    /**
     * Updates the already persisted document if it has any new changesets.
     *
     * @throws LockException
     */
    public function update(object $document, array $options = []) : void
    {
        $update = $this->pb->prepareUpdateData($document);

        $query = $this->getQueryForDocument($document);

        foreach (array_keys($query) as $field) {
            unset($update['$set'][$field]);
        }

        if (empty($update['$set'])) {
            unset($update['$set']);
        }

        // Include versioning logic to set the new version value in the database
        // and to ensure the version has not changed since this document object instance
        // was fetched from the database
        $nextVersion = null;
        if ($this->class->isVersioned) {
            $versionMapping = $this->class->fieldMappings[$this->class->versionField];
            $currentVersion = $this->class->reflFields[$this->class->versionField]->getValue($document);
            if ($versionMapping['type'] === 'int') {
                $nextVersion                             = $currentVersion + 1;
                $update['$inc'][$versionMapping['name']] = 1;
                $query[$versionMapping['name']]          = $currentVersion;
            } elseif ($versionMapping['type'] === 'date') {
                $nextVersion                             = new DateTime();
                $update['$set'][$versionMapping['name']] = Type::convertPHPToDatabaseValue($nextVersion);
                $query[$versionMapping['name']]          = Type::convertPHPToDatabaseValue($currentVersion);
            }
        }

        if (! empty($update)) {
            // Include locking logic so that if the document object in memory is currently
            // locked then it will remove it, otherwise it ensures the document is not locked.
            if ($this->class->isLockable) {
                $isLocked    = $this->class->reflFields[$this->class->lockField]->getValue($document);
                $lockMapping = $this->class->fieldMappings[$this->class->lockField];
                if ($isLocked) {
                    $update['$unset'] = [$lockMapping['name'] => true];
                } else {
                    $query[$lockMapping['name']] = ['$exists' => false];
                }
            }

            $options = $this->getWriteOptions($options);

            $result = $this->collection->updateOne($query, $update, $options);

            if (($this->class->isVersioned || $this->class->isLockable) && $result->getModifiedCount() !== 1) {
                throw LockException::lockFailed($document);
            } elseif ($this->class->isVersioned) {
                $this->class->reflFields[$this->class->versionField]->setValue($document, $nextVersion);
            }
        }

        $this->handleCollections($document, $options);
    }

    /**
     * Removes document from mongo
     *
     * @throws LockException
     */
    public function delete(object $document, array $options = []) : void
    {
        if ($this->bucket instanceof Bucket) {
            $documentIdentifier = $this->uow->getDocumentIdentifier($document);
            $databaseIdentifier = $this->class->getDatabaseIdentifierValue($documentIdentifier);

            $this->bucket->delete($databaseIdentifier);

            return;
        }

        $query = $this->getQueryForDocument($document);

        if ($this->class->isLockable) {
            $query[$this->class->lockField] = ['$exists' => false];
        }

        $options = $this->getWriteOptions($options);

        $result = $this->collection->deleteOne($query, $options);

        if (($this->class->isVersioned || $this->class->isLockable) && ! $result->getDeletedCount()) {
            throw LockException::lockFailed($document);
        }
    }

    /**
     * Refreshes a managed document.
     */
    public function refresh(object $document) : void
    {
        $query = $this->getQueryForDocument($document);
        $data  = $this->collection->findOne($query);
        if ($data === null) {
            throw MongoDBException::cannotRefreshDocument();
        }
        $data = $this->hydratorFactory->hydrate($document, (array) $data);
        $this->uow->setOriginalDocumentData($document, $data);
    }

    /**
     * Finds a document by a set of criteria.
     *
     * If a scalar or MongoDB\BSON\ObjectId is provided for $criteria, it will
     * be used to match an _id value.
     *
     * @param mixed $criteria Query criteria
     *
     * @throws LockException
     *
     * @todo Check identity map? loadById method? Try to guess whether
     *     $criteria is the id?
     */
    public function load($criteria, ?object $document = null, array $hints = [], int $lockMode = 0, ?array $sort = null) : ?object
    {
        // TODO: remove this
        if ($criteria === null || is_scalar($criteria) || $criteria instanceof ObjectId) {
            $criteria = ['_id' => $criteria];
        }

        $criteria = $this->prepareQueryOrNewObj($criteria);
        $criteria = $this->addDiscriminatorToPreparedQuery($criteria);
        $criteria = $this->addFilterToPreparedQuery($criteria);

        $options = [];
        if ($sort !== null) {
            $options['sort'] = $this->prepareSort($sort);
        }
        $result = $this->collection->findOne($criteria, $options);
        $result = $result !== null ? (array) $result : null;

        if ($this->class->isLockable) {
            $lockMapping = $this->class->fieldMappings[$this->class->lockField];
            if (isset($result[$lockMapping['name']]) && $result[$lockMapping['name']] === LockMode::PESSIMISTIC_WRITE) {
                throw LockException::lockFailed($document);
            }
        }

        if ($result === null) {
            return null;
        }

        return $this->createDocument($result, $document, $hints);
    }

    /**
     * Finds documents by a set of criteria.
     */
    public function loadAll(array $criteria = [], ?array $sort = null, ?int $limit = null, ?int $skip = null) : Iterator
    {
        $criteria = $this->prepareQueryOrNewObj($criteria);
        $criteria = $this->addDiscriminatorToPreparedQuery($criteria);
        $criteria = $this->addFilterToPreparedQuery($criteria);

        $options = [];
        if ($sort !== null) {
            $options['sort'] = $this->prepareSort($sort);
        }

        if ($limit !== null) {
            $options['limit'] = $limit;
        }

        if ($skip !== null) {
            $options['skip'] = $skip;
        }

        $baseCursor = $this->collection->find($criteria, $options);
        return $this->wrapCursor($baseCursor);
    }

    /**
     * @throws MongoDBException
     */
    private function getShardKeyQuery(object $document) : array
    {
        if (! $this->class->isSharded()) {
            return [];
        }

        $shardKey = $this->class->getShardKey();
        $keys     = array_keys($shardKey['keys']);
        $data     = $this->uow->getDocumentActualData($document);

        $shardKeyQueryPart = [];
        foreach ($keys as $key) {
            assert(is_string($key));
            $mapping = $this->class->getFieldMappingByDbFieldName($key);
            $this->guardMissingShardKey($document, $key, $data);

            if (isset($mapping['association']) && $mapping['association'] === ClassMetadata::REFERENCE_ONE) {
                $reference = $this->prepareReference(
                    $key,
                    $data[$mapping['fieldName']],
                    $mapping,
                    false
                );
                foreach ($reference as $keyValue) {
                    $shardKeyQueryPart[$keyValue[0]] = $keyValue[1];
                }
            } else {
                $value                   = Type::getType($mapping['type'])->convertToDatabaseValue($data[$mapping['fieldName']]);
                $shardKeyQueryPart[$key] = $value;
            }
        }

        return $shardKeyQueryPart;
    }

    /**
     * Wraps the supplied base cursor in the corresponding ODM class.
     */
    private function wrapCursor(Cursor $baseCursor) : Iterator
    {
        return new CachingIterator(new HydratingIterator($baseCursor, $this->dm->getUnitOfWork(), $this->class));
    }

    /**
     * Checks whether the given managed document exists in the database.
     */
    public function exists(object $document) : bool
    {
        $id = $this->class->getIdentifierObject($document);
        return (bool) $this->collection->findOne(['_id' => $id], ['_id']);
    }

    /**
     * Locks document by storing the lock mode on the mapped lock field.
     */
    public function lock(object $document, int $lockMode) : void
    {
        $id          = $this->uow->getDocumentIdentifier($document);
        $criteria    = ['_id' => $this->class->getDatabaseIdentifierValue($id)];
        $lockMapping = $this->class->fieldMappings[$this->class->lockField];
        $this->collection->updateOne($criteria, ['$set' => [$lockMapping['name'] => $lockMode]]);
        $this->class->reflFields[$this->class->lockField]->setValue($document, $lockMode);
    }

    /**
     * Releases any lock that exists on this document.
     */
    public function unlock(object $document) : void
    {
        $id          = $this->uow->getDocumentIdentifier($document);
        $criteria    = ['_id' => $this->class->getDatabaseIdentifierValue($id)];
        $lockMapping = $this->class->fieldMappings[$this->class->lockField];
        $this->collection->updateOne($criteria, ['$unset' => [$lockMapping['name'] => true]]);
        $this->class->reflFields[$this->class->lockField]->setValue($document, null);
    }

    /**
     * Creates or fills a single document object from an query result.
     *
     * @param array  $result   The query result.
     * @param object $document The document object to fill, if any.
     * @param array  $hints    Hints for document creation.
     *
     * @return object|null The filled and managed document object or NULL, if the query result is empty.
     */
    private function createDocument(array $result, ?object $document = null, array $hints = []) : ?object
    {
        if ($document !== null) {
            $hints[Query::HINT_REFRESH] = true;
            $id                         = $this->class->getPHPIdentifierValue($result['_id']);
            $this->uow->registerManaged($document, $id, $result);
        }

        return $this->uow->getOrCreateDocument($this->class->name, $result, $hints, $document);
    }

    /**
     * Loads a PersistentCollection data. Used in the initialize() method.
     */
    public function loadCollection(PersistentCollectionInterface $collection) : void
    {
        $mapping = $collection->getMapping();
        switch ($mapping['association']) {
            case ClassMetadata::EMBED_MANY:
                $this->loadEmbedManyCollection($collection);
                break;

            case ClassMetadata::REFERENCE_MANY:
                if (isset($mapping['repositoryMethod']) && $mapping['repositoryMethod']) {
                    $this->loadReferenceManyWithRepositoryMethod($collection);
                } else {
                    if ($mapping['isOwningSide']) {
                        $this->loadReferenceManyCollectionOwningSide($collection);
                    } else {
                        $this->loadReferenceManyCollectionInverseSide($collection);
                    }
                }
                break;
        }
    }

    private function loadEmbedManyCollection(PersistentCollectionInterface $collection) : void
    {
        $embeddedDocuments = $collection->getMongoData();
        $mapping           = $collection->getMapping();
        $owner             = $collection->getOwner();
        if (! $embeddedDocuments) {
            return;
        }

        foreach ($embeddedDocuments as $key => $embeddedDocument) {
            $className              = $this->uow->getClassNameForAssociation($mapping, $embeddedDocument);
            $embeddedMetadata       = $this->dm->getClassMetadata($className);
            $embeddedDocumentObject = $embeddedMetadata->newInstance();

            $this->uow->setParentAssociation($embeddedDocumentObject, $mapping, $owner, $mapping['name'] . '.' . $key);

            $data = $this->hydratorFactory->hydrate($embeddedDocumentObject, $embeddedDocument, $collection->getHints());
            $id   = $data[$embeddedMetadata->identifier] ?? null;

            if (empty($collection->getHints()[Query::HINT_READ_ONLY])) {
                $this->uow->registerManaged($embeddedDocumentObject, $id, $data);
            }
            if (CollectionHelper::isHash($mapping['strategy'])) {
                $collection->set($key, $embeddedDocumentObject);
            } else {
                $collection->add($embeddedDocumentObject);
            }
        }
    }

    private function loadReferenceManyCollectionOwningSide(PersistentCollectionInterface $collection) : void
    {
        $hints      = $collection->getHints();
        $mapping    = $collection->getMapping();
        $groupedIds = [];

        $sorted = isset($mapping['sort']) && $mapping['sort'];

        foreach ($collection->getMongoData() as $key => $reference) {
            $className  = $this->uow->getClassNameForAssociation($mapping, $reference);
            $identifier = ClassMetadata::getReferenceId($reference, $mapping['storeAs']);
            $id         = $this->dm->getClassMetadata($className)->getPHPIdentifierValue($identifier);

            // create a reference to the class and id
            $reference = $this->dm->getReference($className, $id);

            // no custom sort so add the references right now in the order they are embedded
            if (! $sorted) {
                if (CollectionHelper::isHash($mapping['strategy'])) {
                    $collection->set($key, $reference);
                } else {
                    $collection->add($reference);
                }
            }

            // only query for the referenced object if it is not already initialized or the collection is sorted
            if (! (($reference instanceof GhostObjectInterface && ! $reference->isProxyInitialized())) && ! $sorted) {
                continue;
            }

            $groupedIds[$className][] = $identifier;
        }
        foreach ($groupedIds as $className => $ids) {
            $class           = $this->dm->getClassMetadata($className);
            $mongoCollection = $this->dm->getDocumentCollection($className);
            $criteria        = $this->cm->merge(
                ['_id' => ['$in' => array_values($ids)]],
                $this->dm->getFilterCollection()->getFilterCriteria($class),
                $mapping['criteria'] ?? []
            );
            $criteria        = $this->uow->getDocumentPersister($className)->prepareQueryOrNewObj($criteria);

            $options = [];
            if (isset($mapping['sort'])) {
                $options['sort'] = $this->prepareSort($mapping['sort']);
            }
            if (isset($mapping['limit'])) {
                $options['limit'] = $mapping['limit'];
            }
            if (isset($mapping['skip'])) {
                $options['skip'] = $mapping['skip'];
            }
            if (! empty($hints[Query::HINT_READ_PREFERENCE])) {
                $options['readPreference'] = $hints[Query::HINT_READ_PREFERENCE];
            }

            $cursor    = $mongoCollection->find($criteria, $options);
            $documents = $cursor->toArray();
            foreach ($documents as $documentData) {
                $document = $this->uow->getById($documentData['_id'], $class);
                if ($document instanceof GhostObjectInterface && ! $document->isProxyInitialized()) {
                    $data = $this->hydratorFactory->hydrate($document, $documentData);
                    $this->uow->setOriginalDocumentData($document, $data);
                }

                if (! $sorted) {
                    continue;
                }

                $collection->add($document);
            }
        }
    }

    private function loadReferenceManyCollectionInverseSide(PersistentCollectionInterface $collection) : void
    {
        $query    = $this->createReferenceManyInverseSideQuery($collection);
        $iterator = $query->execute();
        assert($iterator instanceof Iterator);
        $documents = $iterator->toArray();
        foreach ($documents as $key => $document) {
            $collection->add($document);
        }
    }

    public function createReferenceManyInverseSideQuery(PersistentCollectionInterface $collection) : Query
    {
        $hints   = $collection->getHints();
        $mapping = $collection->getMapping();
        $owner   = $collection->getOwner();

        if ($owner === null) {
            throw PersistentCollectionException::ownerRequiredToLoadCollection();
        }

        $ownerClass        = $this->dm->getClassMetadata(get_class($owner));
        $targetClass       = $this->dm->getClassMetadata($mapping['targetDocument']);
        $mappedByMapping   = $targetClass->fieldMappings[$mapping['mappedBy']] ?? [];
        $mappedByFieldName = ClassMetadata::getReferenceFieldName($mappedByMapping['storeAs'] ?? ClassMetadata::REFERENCE_STORE_AS_DB_REF, $mapping['mappedBy']);

        $criteria = $this->cm->merge(
            [$mappedByFieldName => $ownerClass->getIdentifierObject($owner)],
            $this->dm->getFilterCollection()->getFilterCriteria($targetClass),
            $mapping['criteria'] ?? []
        );
        $criteria = $this->uow->getDocumentPersister($mapping['targetDocument'])->prepareQueryOrNewObj($criteria);
        $qb       = $this->dm->createQueryBuilder($mapping['targetDocument'])
            ->setQueryArray($criteria);

        if (isset($mapping['sort'])) {
            $qb->sort($mapping['sort']);
        }
        if (isset($mapping['limit'])) {
            $qb->limit($mapping['limit']);
        }
        if (isset($mapping['skip'])) {
            $qb->skip($mapping['skip']);
        }

        if (! empty($hints[Query::HINT_READ_PREFERENCE])) {
            $qb->setReadPreference($hints[Query::HINT_READ_PREFERENCE]);
        }

        foreach ($mapping['prime'] as $field) {
            $qb->field($field)->prime(true);
        }

        return $qb->getQuery();
    }

    private function loadReferenceManyWithRepositoryMethod(PersistentCollectionInterface $collection) : void
    {
        $cursor    = $this->createReferenceManyWithRepositoryMethodCursor($collection);
        $mapping   = $collection->getMapping();
        $documents = $cursor->toArray();
        foreach ($documents as $key => $obj) {
            if (CollectionHelper::isHash($mapping['strategy'])) {
                $collection->set($key, $obj);
            } else {
                $collection->add($obj);
            }
        }
    }

    public function createReferenceManyWithRepositoryMethodCursor(PersistentCollectionInterface $collection) : Iterator
    {
        $mapping          = $collection->getMapping();
        $repositoryMethod = $mapping['repositoryMethod'];
        $cursor           = $this->dm->getRepository($mapping['targetDocument'])
            ->$repositoryMethod($collection->getOwner());

        if (! $cursor instanceof Iterator) {
            throw new BadMethodCallException(sprintf('Expected repository method %s to return an iterable object', $repositoryMethod));
        }

        if (! empty($mapping['prime'])) {
            $referencePrimer = new ReferencePrimer($this->dm, $this->dm->getUnitOfWork());
            $primers         = array_combine($mapping['prime'], array_fill(0, count($mapping['prime']), true));
            $class           = $this->dm->getClassMetadata($mapping['targetDocument']);

            assert(is_array($primers));

            $cursor = new PrimingIterator($cursor, $class, $referencePrimer, $primers, $collection->getHints());
        }

        return $cursor;
    }

    /**
     * Prepare a projection array by converting keys, which are PHP property
     * names, to MongoDB field names.
     */
    public function prepareProjection(array $fields) : array
    {
        $preparedFields = [];

        foreach ($fields as $key => $value) {
            $preparedFields[$this->prepareFieldName($key)] = $value;
        }

        return $preparedFields;
    }

    /**
     * @param int|string $sort
     *
     * @return int|string|null
     */
    private function getSortDirection($sort)
    {
        switch (strtolower((string) $sort)) {
            case 'desc':
                return -1;

            case 'asc':
                return 1;
        }

        return $sort;
    }

    /**
     * Prepare a sort specification array by converting keys to MongoDB field
     * names and changing direction strings to int.
     */
    public function prepareSort(array $fields) : array
    {
        $sortFields = [];

        foreach ($fields as $key => $value) {
            if (is_array($value)) {
                $sortFields[$this->prepareFieldName($key)] = $value;
            } else {
                $sortFields[$this->prepareFieldName($key)] = $this->getSortDirection($value);
            }
        }

        return $sortFields;
    }

    /**
     * Prepare a mongodb field name and convert the PHP property names to
     * MongoDB field names.
     */
    public function prepareFieldName(string $fieldName) : string
    {
        $fieldNames = $this->prepareQueryElement($fieldName, null, null, false);

        return $fieldNames[0][0];
    }

    /**
     * Adds discriminator criteria to an already-prepared query.
     *
     * This method should be used once for query criteria and not be used for
     * nested expressions. It should be called before
     * {@link DocumentPerister::addFilterToPreparedQuery()}.
     */
    public function addDiscriminatorToPreparedQuery(array $preparedQuery) : array
    {
        /* If the class has a discriminator field, which is not already in the
         * criteria, inject it now. The field/values need no preparation.
         */
        if ($this->class->hasDiscriminator() && ! isset($preparedQuery[$this->class->discriminatorField])) {
            $discriminatorValues = $this->getClassDiscriminatorValues($this->class);
            if (count($discriminatorValues) === 1) {
                $preparedQuery[$this->class->discriminatorField] = $discriminatorValues[0];
            } else {
                $preparedQuery[$this->class->discriminatorField] = ['$in' => $discriminatorValues];
            }
        }

        return $preparedQuery;
    }

    /**
     * Adds filter criteria to an already-prepared query.
     *
     * This method should be used once for query criteria and not be used for
     * nested expressions. It should be called after
     * {@link DocumentPerister::addDiscriminatorToPreparedQuery()}.
     */
    public function addFilterToPreparedQuery(array $preparedQuery) : array
    {
        /* If filter criteria exists for this class, prepare it and merge
         * over the existing query.
         *
         * @todo Consider recursive merging in case the filter criteria and
         * prepared query both contain top-level $and/$or operators.
         */
        $filterCriteria = $this->dm->getFilterCollection()->getFilterCriteria($this->class);
        if ($filterCriteria) {
            $preparedQuery = $this->cm->merge($preparedQuery, $this->prepareQueryOrNewObj($filterCriteria));
        }

        return $preparedQuery;
    }

    /**
     * Prepares the query criteria or new document object.
     *
     * PHP field names and types will be converted to those used by MongoDB.
     */
    public function prepareQueryOrNewObj(array $query, bool $isNewObj = false) : array
    {
        $preparedQuery = [];

        foreach ($query as $key => $value) {
            // Recursively prepare logical query clauses
            if (in_array($key, ['$and', '$or', '$nor']) && is_array($value)) {
                foreach ($value as $k2 => $v2) {
                    $preparedQuery[$key][$k2] = $this->prepareQueryOrNewObj($v2, $isNewObj);
                }
                continue;
            }

            if (isset($key[0]) && $key[0] === '$' && is_array($value)) {
                $preparedQuery[$key] = $this->prepareQueryOrNewObj($value, $isNewObj);
                continue;
            }

            $preparedQueryElements = $this->prepareQueryElement((string) $key, $value, null, true, $isNewObj);
            foreach ($preparedQueryElements as [$preparedKey, $preparedValue]) {
                $preparedQuery[$preparedKey] = is_array($preparedValue)
                    ? array_map('\Doctrine\ODM\MongoDB\Types\Type::convertPHPToDatabaseValue', $preparedValue)
                    : Type::convertPHPToDatabaseValue($preparedValue);
            }
        }

        return $preparedQuery;
    }

    /**
     * Prepares a query value and converts the PHP value to the database value
     * if it is an identifier.
     *
     * It also handles converting $fieldName to the database name if they are
     * different.
     *
     * @param mixed $value
     */
    private function prepareQueryElement(string $fieldName, $value = null, ?ClassMetadata $class = null, bool $prepareValue = true, bool $inNewObj = false) : array
    {
        $class = $class ?? $this->class;

        // @todo Consider inlining calls to ClassMetadata methods

        // Process all non-identifier fields by translating field names
        if ($class->hasField($fieldName) && ! $class->isIdentifier($fieldName)) {
            $mapping   = $class->fieldMappings[$fieldName];
            $fieldName = $mapping['name'];

            if (! $prepareValue) {
                return [[$fieldName, $value]];
            }

            // Prepare mapped, embedded objects
            if (! empty($mapping['embedded']) && is_object($value) &&
                ! $this->dm->getMetadataFactory()->isTransient(get_class($value))) {
                return [[$fieldName, $this->pb->prepareEmbeddedDocumentValue($mapping, $value)]];
            }

            if (! empty($mapping['reference']) && is_object($value) && ! ($value instanceof ObjectId)) {
                try {
                    return $this->prepareReference($fieldName, $value, $mapping, $inNewObj);
                } catch (MappingException $e) {
                    // do nothing in case passed object is not mapped document
                }
            }

            // No further preparation unless we're dealing with a simple reference
            if (empty($mapping['reference']) || $mapping['storeAs'] !== ClassMetadata::REFERENCE_STORE_AS_ID || empty((array) $value)) {
                return [[$fieldName, $value]];
            }

            // Additional preparation for one or more simple reference values
            $targetClass = $this->dm->getClassMetadata($mapping['targetDocument']);

            if (! is_array($value)) {
                return [[$fieldName, $targetClass->getDatabaseIdentifierValue($value)]];
            }

            // Objects without operators or with DBRef fields can be converted immediately
            if (! $this->hasQueryOperators($value) || $this->hasDBRefFields($value)) {
                return [[$fieldName, $targetClass->getDatabaseIdentifierValue($value)]];
            }

            return [[$fieldName, $this->prepareQueryExpression($value, $targetClass)]];
        }

        // Process identifier fields
        if (($class->hasField($fieldName) && $class->isIdentifier($fieldName)) || $fieldName === '_id') {
            $fieldName = '_id';

            if (! $prepareValue) {
                return [[$fieldName, $value]];
            }

            if (! is_array($value)) {
                return [[$fieldName, $class->getDatabaseIdentifierValue($value)]];
            }

            // Objects without operators or with DBRef fields can be converted immediately
            if (! $this->hasQueryOperators($value) || $this->hasDBRefFields($value)) {
                return [[$fieldName, $class->getDatabaseIdentifierValue($value)]];
            }

            return [[$fieldName, $this->prepareQueryExpression($value, $class)]];
        }

        // No processing for unmapped, non-identifier, non-dotted field names
        if (strpos($fieldName, '.') === false) {
            return [[$fieldName, $value]];
        }

        /* Process "fieldName.objectProperty" queries (on arrays or objects).
         *
         * We can limit parsing here, since at most three segments are
         * significant: "fieldName.objectProperty" with an optional index or key
         * for collections stored as either BSON arrays or objects.
         */
        $e = explode('.', $fieldName, 4);

        // No further processing for unmapped fields
        if (! isset($class->fieldMappings[$e[0]])) {
            return [[$fieldName, $value]];
        }

        $mapping = $class->fieldMappings[$e[0]];
        $e[0]    = $mapping['name'];

        // Hash and raw fields will not be prepared beyond the field name
        if ($mapping['type'] === Type::HASH || $mapping['type'] === Type::RAW) {
            $fieldName = implode('.', $e);

            return [[$fieldName, $value]];
        }

        if ($mapping['type'] === 'many' && CollectionHelper::isHash($mapping['strategy'])
                && isset($e[2])) {
            $objectProperty       = $e[2];
            $objectPropertyPrefix = $e[1] . '.';
            $nextObjectProperty   = implode('.', array_slice($e, 3));
        } elseif ($e[1] !== '$') {
            $fieldName            = $e[0] . '.' . $e[1];
            $objectProperty       = $e[1];
            $objectPropertyPrefix = '';
            $nextObjectProperty   = implode('.', array_slice($e, 2));
        } elseif (isset($e[2])) {
            $fieldName            = $e[0] . '.' . $e[1] . '.' . $e[2];
            $objectProperty       = $e[2];
            $objectPropertyPrefix = $e[1] . '.';
            $nextObjectProperty   = implode('.', array_slice($e, 3));
        } else {
            $fieldName = $e[0] . '.' . $e[1];

            return [[$fieldName, $value]];
        }

        // No further processing for fields without a targetDocument mapping
        if (! isset($mapping['targetDocument'])) {
            if ($nextObjectProperty) {
                $fieldName .= '.' . $nextObjectProperty;
            }

            return [[$fieldName, $value]];
        }

        $targetClass = $this->dm->getClassMetadata($mapping['targetDocument']);

        // No further processing for unmapped targetDocument fields
        if (! $targetClass->hasField($objectProperty)) {
            if ($nextObjectProperty) {
                $fieldName .= '.' . $nextObjectProperty;
            }

            return [[$fieldName, $value]];
        }

        $targetMapping      = $targetClass->getFieldMapping($objectProperty);
        $objectPropertyIsId = $targetClass->isIdentifier($objectProperty);

        // Prepare DBRef identifiers or the mapped field's property path
        $fieldName = $objectPropertyIsId && ! empty($mapping['reference']) && $mapping['storeAs'] !== ClassMetadata::REFERENCE_STORE_AS_ID
            ? ClassMetadata::getReferenceFieldName($mapping['storeAs'], $e[0])
            : $e[0] . '.' . $objectPropertyPrefix . $targetMapping['name'];

        // Process targetDocument identifier fields
        if ($objectPropertyIsId) {
            if (! $prepareValue) {
                return [[$fieldName, $value]];
            }

            if (! is_array($value)) {
                return [[$fieldName, $targetClass->getDatabaseIdentifierValue($value)]];
            }

            // Objects without operators or with DBRef fields can be converted immediately
            if (! $this->hasQueryOperators($value) || $this->hasDBRefFields($value)) {
                return [[$fieldName, $targetClass->getDatabaseIdentifierValue($value)]];
            }

            return [[$fieldName, $this->prepareQueryExpression($value, $targetClass)]];
        }

        /* The property path may include a third field segment, excluding the
         * collection item pointer. If present, this next object property must
         * be processed recursively.
         */
        if ($nextObjectProperty) {
            // Respect the targetDocument's class metadata when recursing
            $nextTargetClass = isset($targetMapping['targetDocument'])
                ? $this->dm->getClassMetadata($targetMapping['targetDocument'])
                : null;

            if (empty($targetMapping['reference'])) {
                $fieldNames = $this->prepareQueryElement($nextObjectProperty, $value, $nextTargetClass, $prepareValue);
            } else {
                // No recursive processing for references as most probably somebody is querying DBRef or alike
                if ($nextObjectProperty[0] !== '$' && in_array($targetMapping['storeAs'], [ClassMetadata::REFERENCE_STORE_AS_DB_REF_WITH_DB, ClassMetadata::REFERENCE_STORE_AS_DB_REF])) {
                    $nextObjectProperty = '$' . $nextObjectProperty;
                }
                $fieldNames = [[$nextObjectProperty, $value]];
            }

            return array_map(static function ($preparedTuple) use ($fieldName) {
                [$key, $value] = $preparedTuple;

                return [$fieldName . '.' . $key, $value];
            }, $fieldNames);
        }

        return [[$fieldName, $value]];
    }

    private function prepareQueryExpression(array $expression, ClassMetadata $class) : array
    {
        foreach ($expression as $k => $v) {
            // Ignore query operators whose arguments need no type conversion
            if (in_array($k, ['$exists', '$type', '$mod', '$size'])) {
                continue;
            }

            // Process query operators whose argument arrays need type conversion
            if (in_array($k, ['$in', '$nin', '$all']) && is_array($v)) {
                foreach ($v as $k2 => $v2) {
                    $expression[$k][$k2] = $class->getDatabaseIdentifierValue($v2);
                }
                continue;
            }

            // Recursively process expressions within a $not operator
            if ($k === '$not' && is_array($v)) {
                $expression[$k] = $this->prepareQueryExpression($v, $class);
                continue;
            }

            $expression[$k] = $class->getDatabaseIdentifierValue($v);
        }

        return $expression;
    }

    /**
     * Checks whether the value has DBRef fields.
     *
     * This method doesn't check if the the value is a complete DBRef object,
     * although it should return true for a DBRef. Rather, we're checking that
     * the value has one or more fields for a DBref. In practice, this could be
     * $elemMatch criteria for matching a DBRef.
     *
     * @param mixed $value
     */
    private function hasDBRefFields($value) : bool
    {
        if (! is_array($value) && ! is_object($value)) {
            return false;
        }

        if (is_object($value)) {
            $value = get_object_vars($value);
        }

        foreach ($value as $key => $_) {
            if ($key === '$ref' || $key === '$id' || $key === '$db') {
                return true;
            }
        }

        return false;
    }

    /**
     * Checks whether the value has query operators.
     *
     * @param mixed $value
     */
    private function hasQueryOperators($value) : bool
    {
        if (! is_array($value) && ! is_object($value)) {
            return false;
        }

        if (is_object($value)) {
            $value = get_object_vars($value);
        }

        foreach ($value as $key => $_) {
            if (isset($key[0]) && $key[0] === '$') {
                return true;
            }
        }

        return false;
    }

    /**
     * Gets the array of discriminator values for the given ClassMetadata
     */
    private function getClassDiscriminatorValues(ClassMetadata $metadata) : array
    {
        $discriminatorValues = [$metadata->discriminatorValue];
        foreach ($metadata->subClasses as $className) {
            $key = array_search($className, $metadata->discriminatorMap);
            if (! $key) {
                continue;
            }

            $discriminatorValues[] = $key;
        }

        // If a defaultDiscriminatorValue is set and it is among the discriminators being queries, add NULL to the list
        if ($metadata->defaultDiscriminatorValue && in_array($metadata->defaultDiscriminatorValue, $discriminatorValues)) {
            $discriminatorValues[] = null;
        }

        return $discriminatorValues;
    }

    private function handleCollections(object $document, array $options) : void
    {
        // Collection deletions (deletions of complete collections)
        $collections = [];
        foreach ($this->uow->getScheduledCollections($document) as $coll) {
            if (! $this->uow->isCollectionScheduledForDeletion($coll)) {
                continue;
            }

            $collections[] = $coll;
        }
        if (! empty($collections)) {
            $this->cp->delete($document, $collections, $options);
        }
        // Collection updates (deleteRows, updateRows, insertRows)
        $collections = [];
        foreach ($this->uow->getScheduledCollections($document) as $coll) {
            if (! $this->uow->isCollectionScheduledForUpdate($coll)) {
                continue;
            }

            $collections[] = $coll;
        }
        if (! empty($collections)) {
            $this->cp->update($document, $collections, $options);
        }
        // Take new snapshots from visited collections
        foreach ($this->uow->getVisitedCollections($document) as $coll) {
            $coll->takeSnapshot();
        }
    }

    /**
     * If the document is new, ignore shard key field value, otherwise throw an
     * exception. Also, shard key field should be present in actual document
     * data.
     *
     * @throws MongoDBException
     */
    private function guardMissingShardKey(object $document, string $shardKeyField, array $actualDocumentData) : void
    {
        $dcs      = $this->uow->getDocumentChangeSet($document);
        $isUpdate = $this->uow->isScheduledForUpdate($document);

        $fieldMapping = $this->class->getFieldMappingByDbFieldName($shardKeyField);
        $fieldName    = $fieldMapping['fieldName'];

        if ($isUpdate && isset($dcs[$fieldName]) && $dcs[$fieldName][0] !== $dcs[$fieldName][1]) {
            throw MongoDBException::shardKeyFieldCannotBeChanged($shardKeyField, $this->class->getName());
        }

        if (! isset($actualDocumentData[$fieldName])) {
            throw MongoDBException::shardKeyFieldMissing($shardKeyField, $this->class->getName());
        }
    }

    /**
     * Get shard key aware query for single document.
     */
    private function getQueryForDocument(object $document) : array
    {
        $id = $this->uow->getDocumentIdentifier($document);
        $id = $this->class->getDatabaseIdentifierValue($id);

        $shardKeyQueryPart = $this->getShardKeyQuery($document);
        return array_merge(['_id' => $id], $shardKeyQueryPart);
    }

    private function getWriteOptions(array $options = []) : array
    {
        $defaultOptions  = $this->dm->getConfiguration()->getDefaultCommitOptions();
        $documentOptions = [];
        if ($this->class->hasWriteConcern()) {
            $documentOptions['w'] = $this->class->getWriteConcern();
        }

        return array_merge($defaultOptions, $documentOptions, $options);
    }

    private function prepareReference(string $fieldName, $value, array $mapping, bool $inNewObj) : array
    {
        $reference = $this->dm->createReference($value, $mapping);
        if ($inNewObj || $mapping['storeAs'] === ClassMetadata::REFERENCE_STORE_AS_ID) {
            return [[$fieldName, $reference]];
        }

        switch ($mapping['storeAs']) {
            case ClassMetadata::REFERENCE_STORE_AS_REF:
                $keys = ['id' => true];
                break;

            case ClassMetadata::REFERENCE_STORE_AS_DB_REF:
            case ClassMetadata::REFERENCE_STORE_AS_DB_REF_WITH_DB:
                $keys = ['$ref' => true, '$id' => true, '$db' => true];

                if ($mapping['storeAs'] === ClassMetadata::REFERENCE_STORE_AS_DB_REF) {
                    unset($keys['$db']);
                }

                if (isset($mapping['targetDocument'])) {
                    unset($keys['$ref'], $keys['$db']);
                }
                break;

            default:
                throw new InvalidArgumentException(sprintf('Reference type %s is invalid.', $mapping['storeAs']));
        }

        if ($mapping['type'] === 'many') {
            return [[$fieldName, ['$elemMatch' => array_intersect_key($reference, $keys)]]];
        }

        return array_map(
            static function ($key) use ($reference, $fieldName) {
                return [$fieldName . '.' . $key, $reference[$key]];
            },
            array_keys($keys)
        );
    }
}<|MERGE_RESOLUTION|>--- conflicted
+++ resolved
@@ -34,6 +34,7 @@
 use MongoDB\GridFS\Bucket;
 use ProxyManager\Proxy\GhostObjectInterface;
 use stdClass;
+use const E_USER_DEPRECATED;
 use function array_combine;
 use function array_fill;
 use function array_intersect_key;
@@ -59,16 +60,14 @@
 use function sprintf;
 use function strpos;
 use function strtolower;
+use function trigger_error;
 
 /**
  * The DocumentPersister is responsible for persisting documents.
  *
-<<<<<<< HEAD
  * @internal
-=======
+ *
  * @final
- * @since       1.0
->>>>>>> b03d6933
  */
 class DocumentPersister
 {
@@ -121,21 +120,13 @@
         ClassMetadata $class,
         ?CriteriaMerger $cm = null
     ) {
-<<<<<<< HEAD
+        if (self::class !== static::class) {
+            @trigger_error(sprintf('The class "%s" extends "%s" which will be final in MongoDB ODM 2.0.', static::class, self::class), E_USER_DEPRECATED);
+        }
         $this->pb              = $pb;
         $this->dm              = $dm;
         $this->cm              = $cm ?: new CriteriaMerger();
         $this->uow             = $uow;
-=======
-        if (self::class !== static::class) {
-            @trigger_error(sprintf('The class "%s" extends "%s" which will be final in MongoDB ODM 2.0.', static::class, self::class), E_USER_DEPRECATED);
-        }
-        $this->pb = $pb;
-        $this->dm = $dm;
-        $this->evm = $evm;
-        $this->cm = $cm ?: new CriteriaMerger();
-        $this->uow = $uow;
->>>>>>> b03d6933
         $this->hydratorFactory = $hydratorFactory;
         $this->class           = $class;
         $this->collection      = $dm->getDocumentCollection($class->name);

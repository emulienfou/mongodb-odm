--- conflicted
+++ resolved
@@ -25,6 +25,7 @@
 use MongoDB\BSON\UTCDateTime;
 use ProxyManager\Proxy\GhostObjectInterface;
 use UnexpectedValueException;
+use const E_USER_DEPRECATED;
 use function array_filter;
 use function count;
 use function get_class;
@@ -36,17 +37,14 @@
 use function serialize;
 use function spl_object_hash;
 use function sprintf;
+use function trigger_error;
 
 /**
  * The UnitOfWork is responsible for tracking changes to objects during an
  * "object-level" transaction and for writing out changes to the database
  * in the correct order.
-<<<<<<< HEAD
-=======
  *
  * @final
- * @since       1.0
->>>>>>> b03d6933
  */
 class UnitOfWork implements PropertyChangedListener
 {
@@ -272,18 +270,12 @@
      */
     public function __construct(DocumentManager $dm, EventManager $evm, HydratorFactory $hydratorFactory)
     {
-<<<<<<< HEAD
+        if (self::class !== static::class) {
+            @trigger_error(sprintf('The class "%s" extends "%s" which will be final in MongoDB ODM 2.0.', static::class, self::class), E_USER_DEPRECATED);
+        }
         $this->dm                    = $dm;
         $this->evm                   = $evm;
         $this->hydratorFactory       = $hydratorFactory;
-=======
-        if (self::class !== static::class) {
-            @trigger_error(sprintf('The class "%s" extends "%s" which will be final in MongoDB ODM 2.0.', static::class, self::class), E_USER_DEPRECATED);
-        }
-        $this->dm = $dm;
-        $this->evm = $evm;
-        $this->hydratorFactory = $hydratorFactory;
->>>>>>> b03d6933
         $this->lifecycleEventManager = new LifecycleEventManager($dm, $this, $evm);
     }
 

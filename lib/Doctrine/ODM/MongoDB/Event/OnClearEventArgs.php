<?php

declare(strict_types=1);

namespace Doctrine\ODM\MongoDB\Event;

use Doctrine\Common\Persistence\Event\OnClearEventArgs as BaseOnClearEventArgs;
use Doctrine\ODM\MongoDB\DocumentManager;
use function assert;

/**
 * Provides event arguments for the onClear event.
<<<<<<< HEAD
 */
class OnClearEventArgs extends BaseOnClearEventArgs
{
    public function getDocumentManager() : DocumentManager
=======
 *
 * @final
 * @since 1.0
 */
class OnClearEventArgs extends BaseOnClearEventArgs
{
    public function __construct($objectManager, $entityClass = null)
    {
        if (self::class !== static::class) {
            @trigger_error(sprintf('The class "%s" extends "%s" which will be final in MongoDB ODM 2.0.', static::class, self::class), E_USER_DEPRECATED);
        }
        parent::__construct($objectManager, $entityClass);
    }

    /**
     * Retrieves the associated DocumentManager.
     *
     * @return \Doctrine\ODM\MongoDB\DocumentManager
     */
    public function getDocumentManager()
>>>>>>> b03d6933
    {
        $dm = $this->getObjectManager();
        assert($dm instanceof DocumentManager);
        return $dm;
    }

    public function getDocumentClass() : ?string
    {
        return $this->getEntityClass();
    }

    /**
     * Returns whether this event clears all documents.
     */
    public function clearsAllDocuments() : bool
    {
        return $this->clearsAllEntities();
    }
}<|MERGE_RESOLUTION|>--- conflicted
+++ resolved
@@ -6,19 +6,15 @@
 
 use Doctrine\Common\Persistence\Event\OnClearEventArgs as BaseOnClearEventArgs;
 use Doctrine\ODM\MongoDB\DocumentManager;
+use const E_USER_DEPRECATED;
 use function assert;
+use function sprintf;
+use function trigger_error;
 
 /**
  * Provides event arguments for the onClear event.
-<<<<<<< HEAD
- */
-class OnClearEventArgs extends BaseOnClearEventArgs
-{
-    public function getDocumentManager() : DocumentManager
-=======
  *
  * @final
- * @since 1.0
  */
 class OnClearEventArgs extends BaseOnClearEventArgs
 {
@@ -30,13 +26,7 @@
         parent::__construct($objectManager, $entityClass);
     }
 
-    /**
-     * Retrieves the associated DocumentManager.
-     *
-     * @return \Doctrine\ODM\MongoDB\DocumentManager
-     */
-    public function getDocumentManager()
->>>>>>> b03d6933
+    public function getDocumentManager() : DocumentManager
     {
         $dm = $this->getObjectManager();
         assert($dm instanceof DocumentManager);

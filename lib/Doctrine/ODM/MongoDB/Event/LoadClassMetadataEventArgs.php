--- conflicted
+++ resolved
@@ -5,25 +5,18 @@
 namespace Doctrine\ODM\MongoDB\Event;
 
 use Doctrine\Common\Persistence\Event\LoadClassMetadataEventArgs as BaseLoadClassMetadataEventArgs;
-<<<<<<< HEAD
-use Doctrine\ODM\MongoDB\DocumentManager;
-use function assert;
-
-/**
- * Class that holds event arguments for a loadMetadata event.
- */
-class LoadClassMetadataEventArgs extends BaseLoadClassMetadataEventArgs
-{
-    public function getDocumentManager() : DocumentManager
-=======
 use Doctrine\Common\Persistence\Mapping\ClassMetadata;
 use Doctrine\Common\Persistence\ObjectManager;
+use Doctrine\ODM\MongoDB\DocumentManager;
+use const E_USER_DEPRECATED;
+use function assert;
+use function sprintf;
+use function trigger_error;
 
 /**
  * Class that holds event arguments for a loadMetadata event.
  *
  * @final
- * @since 1.0
  */
 class LoadClassMetadataEventArgs extends BaseLoadClassMetadataEventArgs
 {
@@ -35,13 +28,7 @@
         parent::__construct($classMetadata, $objectManager);
     }
 
-    /**
-     * Retrieves the associated DocumentManager.
-     *
-     * @return \Doctrine\ODM\MongoDB\DocumentManager
-     */
-    public function getDocumentManager()
->>>>>>> b03d6933
+    public function getDocumentManager() : DocumentManager
     {
         $dm = $this->getObjectManager();
         assert($dm instanceof DocumentManager);
